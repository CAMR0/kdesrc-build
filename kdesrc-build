--- conflicted
+++ resolved
@@ -3245,12 +3245,8 @@
     my @nonKDEgitModules = qw(
         qt-copy kdesupport dbusmenu-qt
         kdemultimedia kdeartwork kdeutils kdegraphics kdegames
-<<<<<<< HEAD
-        kdetoys kdeedu kdenetwork kdesdk
-=======
         kdetoys kdeedu kdenetwork kdeadmin kdeaccessibility
         kdesdk kdereview
->>>>>>> 8c1405d0
     );
 
     if (not list_has(@nonKDEgitModules, $module) and not has_base_module($module)) {
