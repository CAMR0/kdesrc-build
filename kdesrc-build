#!/usr/bin/env perl

# Script to handle building KDE from source code.  All of the configuration is
# stored in the file ~/.kdesrc-buildrc.
#
# Please also see the documentation that should be included with this program,
# in the doc/ directory.
#
# Copyright © 2003 - 2013 Michael Pyne. <mpyne@kde.org>
# Home page: http://kdesrc-build.kde.org/
#
# Copyright © 2005, 2006, 2008 - 2011 David Faure <faure@kde.org>
# Copyright © 2005 Thiago Macieira <thiago@kde.org>
# Copyright © 2006 Stephan Kulow <coolo@kde.org>
# Copyright © 2006, 2008 Dirk Mueller <mueller@kde.org>
# ... and possibly others. Check the git source repository for specifics.
#
# This program is free software; you can redistribute it and/or modify it under
# the terms of the GNU General Public License as published by the Free Software
# Foundation; either version 2 of the License, or (at your option) any later
# version.
#
# This program is distributed in the hope that it will be useful, but WITHOUT
# ANY WARRANTY; without even the implied warranty of MERCHANTABILITY or FITNESS
# FOR A PARTICULAR PURPOSE.  See the GNU General Public License for more
# details.
#
# You should have received a copy of the GNU General Public License along with
# this program; if not, write to the Free Software Foundation, Inc., 51
# Franklin Street, Fifth Floor, Boston, MA  02110-1301  USA

# Adding an option? Grep for 'defaultGlobalOptions' in ksb::BuildContext --mpyne

use FindBin qw($RealBin);
use lib "$RealBin/../share/apps/kdesrc-build/modules";
use lib "$RealBin/modules";

# Force all symbols to be in this package. We can tell if we're being called
# through require/eval/etc. by using the "caller" function.
package main;

use strict;
use warnings;
use Fcntl qw(:DEFAULT :seek);    # For sysopen constants
use Carp;
use POSIX qw(strftime :sys_wait_h _exit);
use File::Basename; # basename
use File::Find; # For our lndir reimplementation.
use File::Path qw(remove_tree);
use File::Glob ':glob';
use File::Spec;     # tmpdir, rel2abs
use List::Util qw(first min);
use LWP::UserAgent;
use URI; # For git-clone snapshot support
use Sys::Hostname;
use Storable 'dclone';
use IO::Handle;
use IO::Select;
use Data::Dumper;

use ksb::Debug;
use ksb::Util;
use ksb::Version qw(scriptVersion);
use ksb::IPC 0.20;
use ksb::IPC::Pipe 0.20;
use ksb::IPC::Null;
use ksb::KDEXMLReader;
use ksb::Updater::Git;
use ksb::BuildContext 0.20;
use ksb::RecursiveFH;
use ksb::Module;
use ksb::ModuleSet;
use ksb::ModuleSet::KDEProjects;
use ksb::DependencyResolver 0.20;

use 5.010_000; # Require Perl 5.10.0

# Perl 5.18 warns on given/when/~~, but also is the first version of
# Perl to support conditional disabling of warnings, so we have to
# version-protect our warning remover.
no if $] >= 5.018, 'warnings', 'experimental::smartmatch';

# Make Perl 'plain die' exceptions use Carp::confess instead of their core
# support. This is not supported by the Perl 5 authors but assuming it works
# will be better than the alternative backtrace we get (which is to say, none)
$SIG{__DIE__} = \&Carp::confess;

# global variables {{{

use constant {
    # We use a named remote to make some git commands work that don't accept the
    # full path.
    KDE_PROJECT_ID   => 'kde-projects',          # git-repository-base for kde_projects.xml
};

my $SCRIPT_VERSION = scriptVersion();

# This is a hash since Perl doesn't have a "in" keyword.
my %ignore_list;  # List of packages to refuse to include in the build list.

my $run_mode = 'build'; # Determines if updating, building, installing, etc.

# }}}

# Function: moveOldDirectories
# Moves a directory to a new location, but only if the new location doesn't
# already exist.
# The use case is to automatically migrate source and build directories from
# the change in dest-dir handling for XML-based modules.
#
# Parameters:
#  oldDir - The directory to move.
#  newDir - The name the directory should have afterwards.
#
# Returns:
#  Boolean true, but throws an exception on error.
sub moveOldDirectories
{
    my ($oldDir, $newDir) = @_;
    state $pretendedMoves = { };

    # All this pretended move stuff is just to avoid tons of debug output
    # if run in pretend mode while still showing the message the first time.
    $pretendedMoves->{$oldDir} //= { };
    if (!$pretendedMoves->{$oldDir}->{$newDir} && -e $oldDir && ! -e $newDir) {
        info ("\tMoving old kdesrc-build directory at\n\t\tb[$oldDir] to\n\t\tb[$newDir]");

        $pretendedMoves->{$oldDir}->{$newDir} = 1 if pretending();
        safe_system('mv', $oldDir, $newDir) == 0 or
            croak_runtime("Unable to move directory $oldDir to $newDir");
    }

    return 1;
}

# Function: get_module_path_dir
#
# Returns the directory that a module will be stored in.
#
# NOTE: The return value is a hash. The key 'module' will return the final
# module name, the key 'path' will return the full path to the module. The
# key 'fullpath' will return their concatenation.
#
# For example, with $module == 'KDE/kdelibs', and no change in the dest-dir
# option, you'd get something like:
#
# > {
# >   'path'     => '/home/user/kdesrc/KDE',
# >   'module'   => 'kdelibs',
# >   'fullpath' => '/home/user/kdesrc/KDE/kdelibs'
# > }
# If dest-dir were changed to e.g. extragear-multimedia, you'd get:
#
# > {
# >   'path'     => '/home/user/kdesrc',
# >   'module'   => 'extragear-multimedia',
# >   'fullpath' => '/home/user/kdesrc/extragear-multimedia'
# > }
#
# Parameters:
#   module - The <Module>.
#   pathType - Either 'source' or 'build'.
#
# Returns:
#   hash (Not a hashref; See description).
sub get_module_path_dir
{
    my $module = assert_isa(shift, 'ksb::Module');
    my $type = shift;
    my $destdir = $module->destDir();
    my $srcbase = $module->getSourceDir();
    $srcbase = $module->getSubdirPath('build-dir') if $type eq 'build';

    my $combined = "$srcbase/$destdir";

    # Remove dup //
    $combined =~ s/\/+/\//;

    my @parts = split(/\//, $combined);
    my %result = ();
    $result{'module'} = pop @parts;
    $result{'path'} = join('/', @parts);
    $result{'fullpath'} = "$result{path}/$result{module}";

    my $compatDestDir = $module->destDir($module->name());
    my $fullCompatPath = "$srcbase/$compatDestDir";

    # kdesrc-build 1.14 changed the source directory layout to be more
    # compatible with the sharply-growing number of modules.
    if ($fullCompatPath ne $combined && -d $fullCompatPath) {
        if ($type eq 'source') {
            super_mkdir($result{'path'});
            moveOldDirectories($fullCompatPath, $combined);
        }
        elsif ($type eq 'build') {
            # CMake doesn't like moving build directories, just destroy the
            # old one.
            state %warnedFor;

            if (!$warnedFor{$fullCompatPath}) {
                $warnedFor{$fullCompatPath} = 1;

                safe_rmtree($fullCompatPath) or do {
                    warning("\tUnable to remove the old build directory for y[b[$module]");
                    warning("\tThe disk layout has changed, you no longer need the old directory at");
                    warning("\t\tb[$fullCompatPath]");
                    warning("\tHowever you will have to delete it, kdesrc-build was unable to.");
                }
            };
        }
    }

    return %result;
}

# Subroutine to delete a directory and all files and subdirectories within.
# Does nothing in pretend mode.  An analogue to "rm -rf" from Linux.
# Requires File::Find module.
#
# First parameter: Path to delete
# Returns boolean true on success, boolean false for failure.
sub safe_rmtree
{
    my $path = shift;

    # Pretty user-visible path
    my $user_path = $path;
    $user_path =~ s/^$ENV{HOME}/~/;

    my $delete_file_or_dir = sub {
        # $_ is the filename/dirname.
        return if $_ eq '.' or $_ eq '..';
        if (-f $_ || -l $_)
        {
            unlink ($_) or croak_runtime("Unable to delete $File::Find::name: $!");
        }
        elsif (-d $_)
        {
            rmdir ($File::Find::name) or
                croak_runtime("Unable to remove directory $File::Find::name: $!");
        }
    };

    if (pretending())
    {
        pretend ("Would have removed all files/folders in $user_path");
        return 1;
    }

    # Error out because we probably have a logic error even though it would
    # delete just fine.
    if (not -d $path)
    {
        error ("Cannot recursively remove $user_path, as it is not a directory.");
        return 0;
    }

    eval {
        $@ = '';
        finddepth( # finddepth does a postorder traversal.
        {
            wanted => $delete_file_or_dir,
            no_chdir => 1, # We'll end up deleting directories, so prevent this.
        }, $path);
    };

    if ($@)
    {
        error ("Unable to remove directory $user_path: $@");
        return 0;
    }

    return 1;
}

# This function takes a given file and a build context, and installs it to a
# given location while expanding out template entries within the source file.
#
# The template language is *extremely* simple: <% foo %> is replaced entirely
# with the result of $ctx->getOption(foo, 'no-inherit'). If the result
# evaluates false for any reason than an exception is thrown. No quoting of
# any sort is used in the result, and there is no way to prevent expansion of
# something that resembles the template format.
#
# Multiple template entries on a line will be replaced.
#
# The destination file will be created if it does not exist. If the file
# already exists then an exception will be thrown.
# TODO: Allow for existing files if existing file was generated by
# kdesrc-build.
#
# Error handling: Any errors will result in an exception being thrown.
# Return value: There is no return value.
# Parameters:
#  Pathname to the source file (use absolute paths)
#  Pathname to the destination file (use absolute paths)
#  BuildContext to use for looking up template values
sub installTemplatedFile
{
    my ($sourcePath, $destinationPath, $ctx) = @_;
    assert_isa($ctx, 'ksb::BuildContext');

    open (my $input,  '<', $sourcePath) or
        croak_runtime("Unable to open template source $sourcePath: $!");
    open (my $output, '>', $destinationPath) or
        croak_runtime("Unable to open template output $destinationPath: $!");

    while (!eof ($input)) {
        my $line = readline($input);
        if (!defined ($line)) {
            croak_runtime("Failed to read from $sourcePath at line $.: $!");
            unlink($destinationPath);
        }

        # Some lines should only be present in the source as they aid with testing.
        next if $line =~ /kdesrc-build: filter/;

        $line =~
            s {
                <% \s*    # Template bracket and whitespace
                ([^\s%]+) # Capture variable name
                \s*%>     # remaining whitespace and closing bracket
              }
              {
                  $ctx->getOption($1, 'module') ||
                      croak_runtime("Invalid variable $1")
              }gxe;
              # Replace all matching expressions, use extended regexp w/
              # comments, and replacement is Perl code to execute.

        (print $output $line) or
            croak_runtime("Unable to write line to $destinationPath at line $.: $!");
    }
}

# This function installs a source file to a destination path, assuming the
# source file is a "templated" source file (see also installTemplatedFile), and
# records a digest of the file actually installed. This function will overwrite
# a destination if the destination is identical to the last-installed file.
#
# Error handling: Any errors will result in an exception being thrown.
# Return value: There is no return value.
# Parameters:
#  BuildContext to use for looking up template values,
#  The full path to the source file.
#  The full path to the destination file (incl. name)
#  The key name to use for searching/recording installed MD5 digest.
sub installCustomFile
{
    use File::Copy qw(copy);

    my $ctx = assert_isa(shift, 'ksb::BuildContext');
    my ($sourceFilePath, $destFilePath, $md5KeyName) = @_;
    my $baseName = basename($sourceFilePath);

    if (-e $destFilePath) {
        my $existingMD5 = $ctx->getPersistentOption('/digests', $md5KeyName) // '';

        if (fileDigestMD5($destFilePath) ne $existingMD5) {
            if (!$ctx->getOption('#delete-my-settings')) {
                error ("\tr[*] Installing \"b[$baseName]\" would overwrite an existing file:");
                error ("\tr[*]  y[b[$destFilePath]");
                error ("\tr[*] If this is acceptable, please delete the existing file and re-run,");
                error ("\tr[*] or pass b[--delete-my-settings] and re-run.");

                return;
            }
            elsif (!pretending()) {
                copy ($destFilePath, "$destFilePath.kdesrc-build-backup");
            }
        }
    }

    if (!pretending()) {
        installTemplatedFile($sourceFilePath, $destFilePath, $ctx);
        $ctx->setPersistentOption('/digests', $md5KeyName, fileDigestMD5($destFilePath));
    }
}

# This function installs the included sample .xsession and environment variable
# setup files, and records the md5sum of the installed results.
#
# If a file already exists, then its md5sum is taken and if the same as what
# was previously installed, is overwritten. If not the same, the original file
# is left in place and the .xsession is instead installed to
# .xsession-kdesrc-build
#
# Error handling: Any errors will result in an exception being thrown.
# Return value: There is no return value.
# Parameters:
#  BuildContext to use for looking up template values,
sub installCustomSessionDriver
{
    use FindBin qw($RealBin);
    use List::Util qw(first);
    use File::Copy qw(copy);

    my $ctx = assert_isa(shift, 'ksb::BuildContext');
    my @xdgDataDirs = split(':', $ENV{XDG_DATA_DIRS} || '/usr/local/share/:/usr/share/');
    my $xdgDataHome = $ENV{XDG_DATA_HOME} || "$ENV{HOME}/.local/share";

    # First we have to find the source
    my @searchPaths = ($RealBin, map { "$_/kdesrc-build" } ($xdgDataHome, @xdgDataDirs));

    s{/+$}{}   foreach @searchPaths; # Remove trailing slashes
    s{//+}{/}g foreach @searchPaths; # Remove duplicate slashes

    my $envScript = first { -f $_ } (
        map { "$_/sample-kde-env-master.sh" } @searchPaths
    );
    my $sessionScript = first { -f $_ } (
        map { "$_/sample-xsession.sh" } @searchPaths
    );
    my $userSample = first { -f $_ } (
        map { "$_/sample-kde-env-user.sh" } @searchPaths
    );

    if (!$envScript || !$sessionScript) {
        warning ("b[*] Unable to find helper files to setup a login session.");
        warning ("b[*] You will have to setup login yourself, or install kdesrc-build properly.");
        return;
    }

    my $destDir = $ENV{XDG_CONFIG_HOME} || "$ENV{HOME}/.config";
    super_mkdir($destDir) unless -d $destDir;

    installCustomFile($ctx, $envScript, "$destDir/kde-env-master.sh",
        'kde-env-master-digest');
    installCustomFile($ctx, $sessionScript, "$ENV{HOME}/.xsession",
        'xsession-digest');

    if (!pretending()) {
        if (! -e "$destDir/kde-env-user.sh") {
            copy($userSample, "$destDir/kde-env-user.sh") or do {
                warning ("b[*] Unable to install b[$userSample]: $!");
                warning ("b[*] You should create b[~/.config/kde-env-user.sh] yourself or fix the error and re-run");
            };
        }

        chmod (0744, "$ENV{HOME}/.xsession") or do {
            error ("\tb[r[*] Error making b[~/.xsession] executable: $!");
            error ("\tb[r[*] If this file is not executable you may not be able to login!");
        };
    }
}

# Reads a "line" from a file. This line is stripped of comments and extraneous
# whitespace. Also, backslash-continued multiple lines are merged into a single
# line.
#
# First parameter is the reference to the filehandle to read from.
# Returns the text of the line.
sub readNextLogicalLine
{
    my $fileReader = shift;

    while($_ = $fileReader->readLine()) {
        # Remove trailing newline
        chomp;

        # Replace \ followed by optional space at EOL and try again.
        if(s/\\\s*$//)
        {
            $_ .= $fileReader->readLine();
            redo;
        }

        s/#.*$//;        # Remove comments
        next if /^\s*$/; # Skip blank lines

        return $_;
    }

    return undef;
}

# Takes an input line, and extracts it into an option name, and simplified
# value. The value has "false" converted to 0, white space simplified (like in
# Qt), and tildes (~) in what appear to be path-like entries are converted to
# the home directory path.
#
# First parameter is the input line.
# Return value is (optionname, option-value)
sub split_option_value
{
    my $ctx = assert_isa(shift, 'ksb::BuildContext');
    my $input = shift;
    my $optionRE = qr/\$\{([a-zA-Z0-9-]+)\}/;

    # The option is the first word, followed by the
    # flags on the rest of the line.  The interpretation
    # of the flags is dependant on the option.
    my ($option, $value) = ($input =~ /^\s*     # Find all spaces
                            ([-\w]+) # First match, alphanumeric, -, and _
                            # (?: ) means non-capturing group, so (.*) is $value
                            # So, skip spaces and pick up the rest of the line.
                            (?:\s+(.*))?$/x);

    $value = "" unless defined $value;

    # Simplify this.
    $value =~ s/\s+$//;
    $value =~ s/^\s+//;
    $value =~ s/\s+/ /;

    # Check for false keyword and convert it to Perl false.
    $value = 0 if lc($value) eq 'false';

    # Replace reference to global option with their value.
    # The regex basically just matches ${option-name}.
    my ($sub_var_name) = ($value =~ $optionRE);
    while ($sub_var_name)
    {
        my $sub_var_value = $ctx->getOption($sub_var_name) || '';
        if(!$ctx->hasOption($sub_var_value)) {
            warning (" *\n * WARNING: $sub_var_name is not set at line y[$.]\n *");
        }

        debug ("Substituting \${$sub_var_name} with $sub_var_value");

        $value =~ s/\${$sub_var_name}/$sub_var_value/g;

        # Replace other references as well.  Keep this RE up to date with
        # the other one.
        ($sub_var_name) = ($value =~ $optionRE);
    }

    # Replace tildes with home directory.
    1 while ($value =~ s"(^|:|=)~/"$1$ENV{'HOME'}/");

    return ($option, $value);
}

# Reads in the options from the config file and adds them to the option store.
# The first parameter is a BuildContext object to use for creating the returned
#     ksb::Module under.
# The second parameter is a reference to the file handle to read from.
# The third parameter is the module name. It can be either an
# already-constructed ksb::Module object (in which case it is used directly and any
# options read for the module are applied directly to the object), or it can be
# a string containing the module name (in which case a new ksb::Module object will
# be created). For global options the module name should be 'global', or just
# pass in the BuildContext for this param as well.
#
# The return value is the ksb::Module with options set as given in the configuration
# file for that module. If global options were being read then a BuildContext
# is returned (but that is-a ksb::Module anyways).
sub parse_module
{
    my ($ctx, $fileReader, $moduleOrName) = @_;
    assert_isa($ctx, 'ksb::BuildContext');

    my $rcfile = $ctx->rcFile();
    my $module;

    # Figure out what objects to store options into. If given, just use
    # that, otherwise use context or a new ksb::Module depending on the name.
    if (ref $moduleOrName) {
        $module = $moduleOrName;
        assert_isa($module, 'ksb::Module');
    }
    elsif ($moduleOrName eq 'global') {
        $module = $ctx;
    }
    else {
        $module = ksb::Module->new($ctx, $moduleOrName);
    }

    my $endWord = $module->isa('ksb::BuildContext') ? 'global' : 'module';
    my $endRE = qr/^end\s+$endWord/;

    # Read in each option
    while ($_ = readNextLogicalLine($fileReader))
    {
        last if m/$endRE/;

        # Sanity check, make sure the section is correctly terminated
        if(/^(module\s|module$)/)
        {
            error ("Invalid configuration file $rcfile at line $.\nAdd an 'end $endWord' before " .
                   "starting a new module.\n");
            die make_exception('Config', "Invalid $rcfile");
        }

        my ($option, $value) = split_option_value($ctx, $_);

        # Handle special options.
        if ($module->isa('ksb::BuildContext') && $option eq 'git-repository-base') {
            # This will be a hash reference instead of a scalar
            my ($repo, $url) = ($value =~ /^([a-zA-Z0-9_-]+)\s+(.+)$/);
            $value = $ctx->getOption($option) || { };

            if (!$repo || !$url) {
                error (<<"EOF");
The y[git-repository-base] option at y[b[$rcfile:$.]
requires a repository name and URL.

e.g. git-repository base y[b[kde] g[b[git://anongit.kde.org/]

Use this in a "module-set" group:

e.g.
module-set kdesupport-set
  repository y[b[kde]
  use-modules automoc akonadi soprano attica
end module-set
EOF
                die make_exception('Config', "Invalid git-repository-base");
            }

            $value->{$repo} = $url;
        }
        # Read ~~ as "is in this list:"
        elsif ($option ~~ [qw(git-repository-base use-modules ignore-modules)]) {
            error (" r[b[*] module b[$module] (near line $.) should be declared as module-set to use b[$option]");
            die make_exception('Config', "Option $option can only be used in module-set");
        }
        elsif ($option eq 'filter-out-phases') {
            for my $phase (split(' ', $value)) {
                $module->phases()->filterOutPhase($phase);
            }

            next; # Don't fallthrough to set the option
        }

        $module->setOption($option, $value);
    }

    return $module;
}

# Reads in a "moduleset".
#
# First parameter is the filehandle to the config file to read from.
# Second parameter is the name of the moduleset, which is really the name
# of the base repository to use.
# Returns a ksb::ModuleSet describing the module-set encountered, which may
# need to be further expanded (see ksb::ModuleSet::convertToModules).
sub parse_moduleset
{
    my $ctx = assert_isa(shift, 'ksb::BuildContext');
    my $fileReader = shift;
    my $moduleSetName = shift || '';
    my $rcfile = $ctx->rcFile();

    my $startLine = $.; # For later error messages
    my $internalModuleSetName =
        $moduleSetName || "<module-set at line $startLine>";

    my $moduleSet = ksb::ModuleSet->new($ctx, $internalModuleSetName);
    my %optionSet; # We read all options, and apply them to all modules

    while($_ = readNextLogicalLine($fileReader)) {
        last if /^end\s+module(-?set)?$/;

        my ($option, $value) = split_option_value($ctx, $_);

        if ($option eq 'use-modules') {
            my @modules = split(' ', $value);

            if (not @modules) {
                error ("No modules were selected for the current module-set");
                error ("in the y[use-modules] on line $. of $rcfile");
                die make_exception('Config', 'Invalid use-modules');
            }

            $moduleSet->setModulesToFind(@modules);
        }
        elsif ($option eq 'ignore-modules') {
            my @modulesToIgnore = split(' ', $value);

            if (not @modulesToIgnore) {
                error ("No modules were selected for the current module-set");
                error ("in the y[ignore-modules] on line $. of $rcfile");
                die make_exception('Config', 'Invalid ignore-modules');
            }

            $moduleSet->setModulesToIgnore(@modulesToIgnore);
        }
        elsif ($option eq 'set-env') {
            Module::processSetEnvOption(\%optionSet, $option, $value);
        }
        else {
            $optionSet{$option} = $value;
        }
    }

    $moduleSet->setOptions(\%optionSet);

    # Check before we use this module set whether the user did something silly.
    my $repoSet = $ctx->getOption('git-repository-base');
    if (!exists $optionSet{'repository'}) {
        error (<<EOF);

There was no repository selected for the module-set declared on line $startLine
of $rcfile.

A repository is needed to determine where to download the source code from.

Most will want to use the b[g[kde-projects] repository. See also
http://kdesrc-build.kde.org/documentation/kde-modules-and-selection.html#module-sets
EOF
        die make_exception('Config', 'Missing repository option');
    }

    if (($optionSet{'repository'} ne KDE_PROJECT_ID) &&
        not exists $repoSet->{$optionSet{'repository'}})
    {
        my $projectID = KDE_PROJECT_ID;
        my $moduleSetId = $moduleSetName ? "module-set ($moduleSetName)"
                                         : "module-set";

        error (<<EOF);
There is no repository assigned to y[b[$optionSet{repository}] when assigning a
$moduleSetId on line $startLine of $rcfile.

These repositories are defined by g[b[git-repository-base] in the global
section of $rcfile.
Make sure you spelled your repository name right!

If you are trying to pull the module information from the KDE
http://projects.kde.org/ website, please use b[$projectID] for the value of
the b[repository] option.
EOF

        die make_exception('Config', 'Unknown repository base');
    }

    if ($optionSet{'repository'} eq KDE_PROJECT_ID) {
        # Perl-specific note! re-blessing the module set into the right 'class'
        # You'd probably have to construct an entirely new object and copy the
        # members over in other languages.
        bless $moduleSet, 'ksb::ModuleSet::KDEProjects';
    }

    return $moduleSet;
}

# Function: expandModuleSets
#
# Replaces <ModuleSets> in an input list from the command line that name
# module-sets listed in the configuration file, and returns the new list.
#
# <Modules> are ignored if found in the input list, and transferred to the
# output list in the same relative order.
#
# This function may result in kde-projects metadata being downloaded and
# processed.
#
# Parameters:
#  $ctx - <BuildContext> in use for this script execution.
#  @modules - list of <Modules>, <ModuleSets> to be expanded.
#
# Returns:
#  $metadataModule - a <Module> to use if needed for kde-projects support, can be
#     undef if not actually required this run.
#  @modules - List of <Modules> with any module-sets expanded into <Modules>.
sub expandModuleSets
{
    my ($ctx, @buildModuleList) = @_;
    my $metadataModule;

    if (grep { $_->isa('ksb::ModuleSet::KDEProjects') } @buildModuleList) {
        debug ("Introducing metadata module into the build");
        $metadataModule = ksb::ModuleSet::KDEProjects::getMetadataModule($ctx);
        assert_isa($metadataModule, 'ksb::Module');
    }

    my $filter = sub {
        my $moduleOrSetName = $_->name();

        # 'proj' module types can only come from command line -- we assume the
        # user is trying to build a module from the kde-projects repo without
        # first putting into rc-file.
        if ($_->isa('ksb::Module') && $_->scmType() ne 'proj') {
            return $_;
        }

<<<<<<< HEAD
        my @allXmlResults = $xmlReader->getModulesForProject($name, $protocol);

        # It's possible to match modules which are marked as inactive on
        # projects.kde.org, elide those.
        my @xmlResults = grep { $_->{'active'} ne 'false' } (@allXmlResults);

        # Bug 307694
        my $moduleSetBranch = $moduleSet->getOption('branch');
        if ($moduleSetBranch && !$moduleSet->getOption('tag')) {
            debug ("Filtering kde-projects modules that don't have a $moduleSetBranch branch");
            @xmlResults = grep {
                list_has($_->{'branches'}, $moduleSetBranch)
            } (@xmlResults);
=======
        if ($_->isa('ksb::ModuleSet')) {
            return $_->convertToModules($ctx);
>>>>>>> 88f95609
        }

        my $moduleSet = ksb::ModuleSet::KDEProjects->new($ctx, '<command line>');
        $moduleSet->setModulesToFind($_->name());
        $moduleSet->{options}->{'#guessed-kde-project'} = 1;

        debug ("--- Trying to find a home for $_");
        return $moduleSet->convertToModules($ctx);
    };

    return ($metadataModule, map { &$filter } (@buildModuleList));
}

# Function: read_options
#
# Reads in the settings from the configuration, passed in as an open
# filehandle.
#
# Phase:
#  initialization - Do not call <finish> from this function.
#
# Parameters:
#  ctx - The <BuildContext> to update based on the configuration read.
#  filehandle - The I/O object to read from. Must handle _eof_ and _readline_
#  methods (e.g. <IO::Handle> subclass).
#
# Returns:
#  @module - Heterogenous list of <Modules> and <ModuleSets> defined in the
#  configuration file. No module sets will have been expanded out (either
#  kde-projects or standard sets).
#
# Throws:
#  - Config exceptions.
sub read_options
{
    my $ctx = assert_isa(shift, 'ksb::BuildContext');
    my $fh = shift;
    my @module_list;
    my $rcfile = $ctx->rcFile();
    my ($option, $modulename, %readModules);

    my $fileReader = ksb::RecursiveFH->new();
    $fileReader->addFilehandle($fh);

    # Read in global settings
    while ($_ = $fileReader->readLine())
    {
        s/#.*$//;       # Remove comments
        s/^\s*//;       # Remove leading whitespace
        next if (/^\s*$/); # Skip blank lines

        # First command in .kdesrc-buildrc should be a global
        # options declaration, even if none are defined.
        if (not /^global\s*$/)
        {
            error ("Invalid configuration file: $rcfile.");
            error ("Expecting global settings section at b[r[line $.]!");
            die make_exception('Config', 'Missing global section');
        }

        # Now read in each global option.
        parse_module($ctx, $fileReader, 'global');
        last;
    }

    my $using_default = 1;

    # Now read in module settings
    while ($_ = $fileReader->readLine())
    {
        s/#.*$//;          # Remove comments
        s/^\s*//;          # Remove leading whitespace
        next if (/^\s*$/); # Skip blank lines

        # Get modulename (has dash, dots, slashes, or letters/numbers)
        ($modulename) = /^module\s+([-\/\.\w]+)\s*$/;

        if (not $modulename)
        {
            my $moduleSetRE = qr/^module-set\s*([-\/\.\w]+)?\s*$/;
            ($modulename) = m/$moduleSetRE/;

            # modulename may be blank -- use the regex directly to match
            if (not /$moduleSetRE/) {
                error ("Invalid configuration file $rcfile!");
                error ("Expecting a start of module section at r[b[line $.].");
                die make_exception('Config', 'Ungrouped/Unknown option');
            }

            # A moduleset can give us more than one module to add.
            push @module_list, parse_moduleset($ctx, $fileReader, $modulename);
        }
        else {
            # Overwrite options set for existing modules.
            if (my @modules = grep { $_->name() eq $modulename } @module_list) {
                # We check for definedness as a module-set can exist but be
                # unnamed.
                if ($modules[0]->moduleSet()->isa('ksb::ModuleSet::Null')) {
                    warning ("Multiple module declarations for $modules[0]");
                }

                parse_module($ctx, $fileReader, $modules[0]); # Don't re-add
            }
            else {
                push @module_list, parse_module($ctx, $fileReader, $modulename);
            }
        }

        # Don't build default modules if user has their own wishes.
        $using_default = 0;
    }

    # If the user doesn't ask to build any modules, build a default set.
    # The good question is what exactly should be built, but oh well.
    if ($using_default) {
        warning (" b[y[*] There do not seem to be any modules to build in your configuration.");
        return ();
    }

    return @module_list;
}

# Print out an error message, and a list of modules that match that error
# message.  It will also display the log file name if one can be determined.
# The message will be displayed all in uppercase, with PACKAGES prepended, so
# all you have to do is give a descriptive message of what this list of
# packages failed at doing.
sub output_failed_module_list
{
    my ($ctx, $message, @fail_list) = @_;
    assert_isa($ctx, 'ksb::BuildContext');

    $message = uc $message; # Be annoying

    debug ("Message is $message");
    debug ("\tfor ", join(', ', @fail_list));

    if (scalar @fail_list > 0)
    {
        my $homedir = $ENV{'HOME'};
        my $logfile;

        warning ("\nr[b[<<<  PACKAGES $message  >>>]");

        for my $module (@fail_list)
        {
            $logfile = $module->getOption('#error-log-file');

            # async updates may cause us not to have a error log file stored.  There's only
            # one place it should be though, take advantage of side-effect of log_command()
            # to find it.
            if (not $logfile) {
                my $logdir = $module->getLogDir() . "/error.log";
                $logfile = $logdir if -e $logdir;
            }

            $logfile = "No log file" unless $logfile;
            $logfile =~ s|$homedir|~|;

            warning ("r[$module]") if pretending();
            warning ("r[$module] - g[$logfile]") if not pretending();
        }
    }
}

# This subroutine reads the fail_lists dictionary to automatically call
# output_failed_module_list for all the module failures in one function
# call.
sub output_failed_module_lists
{
    my $ctx = assert_isa(shift, 'ksb::BuildContext');

    # This list should correspond to the possible phase names (although
    # it doesn't yet since the old code didn't, TODO)
    for my $phase ($ctx->phases()->phases())
    {
        my @failures = $ctx->failedModulesInPhase($phase);
        output_failed_module_list($ctx, "failed to $phase", @failures);
    }

    # See if any modules fail continuously and warn specifically for them.
    my @super_fail = grep {
        ($_->getPersistentOption('failure-count') // 0) > 3
    } (@{$ctx->moduleList()});

    if (@super_fail)
    {
        warning ("\nThe following modules have failed to build 3 or more times in a row:");
        warning ("\tr[b[$_]") foreach @super_fail;
        warning ("\nThere is probably a local error causing this kind of consistent failure, it");
        warning ("is recommended to verify no issues on the system.\n");
    }
}

# This subroutine extract the value from options of the form --option=value,
# which can also be expressed as --option value.  The first parameter is the
# option that the user passed to the cmd line (e.g. --prefix=/opt/foo), and
# the second parameter is a reference to the list of command line options.
# The return value is the value of the option (the list might be shorter by
# 1, copy it if you don't want it to change), or undef if no value was
# provided.
sub extract_option_value($\@)
{
    my ($option, $options_ref) = @_;

    if ($option =~ /=/)
    {
        my @value = split(/=/, $option);
        shift @value; # We don't need the first one, that the --option part.

        return undef if (scalar @value == 0);

        # If we have more than one element left in @value it's because the
        # option itself has an = in it, make sure it goes back in the answer.
        return join('=', @value);
    }

    return undef if scalar @{$options_ref} == 0;
    return shift @{$options_ref};
}

# Like extract_option_value, but throws an exception if the value is not actually present,
# so you don't have to check for it yourself. If you do get a return value, it will be
# defined to something.
sub extract_option_value_required($\@)
{
    my ($option, $options_ref) = @_;
    my $returnValue = extract_option_value($option, @$options_ref);

    if (not defined $returnValue) {
        croak_runtime("Option $option needs to be set to some value instead of left blank");
    }

    return $returnValue;
}

# Function: process_arguments
#
# Processes the command line arguments, which are used to modify the given
# <BuildContext> and possibly return a list of <Modules>.
#
# Phase:
#  initialization - Do not call <finish> from this function.
#
# Parameters:
#  ctx - BuildContext in use.
#  pendingOptions - hashref to hold parsed modules options to be applied later.
#    *Note* this must be done separately, it is not handled by this subroutine.
#  @options - The remainder of the arguments are treated as command line
#    arguments to process.
#
# Returns:
#  - List of <ksb::Modules> that represent modules specifically entered on the
#    command-line, _or_
#  - List of options to pass to a command named by the --run command line
#    option. (This is true if and only if the _ctx_ ends up with the
#    _#start-program_ option set).
sub process_arguments
{
    my $ctx = assert_isa(shift, 'ksb::BuildContext');
    my $pendingOptions = shift;
    my $phases = $ctx->phases();
    my @savedOptions = @_; # Used for --debug
    my @options = @_;
    my $arg;
    my $version = "kdesrc-build $SCRIPT_VERSION";
    my $author = <<DONE;
$version was written (mostly) by:
  Michael Pyne <mpyne\@kde.org>

Many people have contributed code, bugfixes, and documentation.

Please report bugs using the KDE Bugzilla, at http://bugs.kde.org/
DONE

    my @enteredModules;

    while ($_ = shift @options)
    {
        SWITCH: {
            /^(--version)$/      && do { print "$version\n"; exit; };
            /^--author$/         && do { print $author; exit; };
            /^(-h)|(--?help)$/   && do {
                print <<DONE;
$version
http://kdesrc-build.kde.org/

This script automates the download, build, and install process for KDE software
using the latest available source code.

You should first setup a configuration file (~/.kdesrc-buildrc). You can do
this by running the kdesrc-build-setup program, which should be included with
this one.  You can also copy the kdesrc-buildrc-sample file (which should be
included) to ~/.kdesrc-buildrc.

Basic synopsis, after setting up .kdesrc-buildrc:
\$ $0 [--options] [module names]

The module names can be either the name of an individual module (as set in your
configuration with a module declaration, or a use-modules declaration), or of a
module set (as set with a module-set declaration).

If you don\'t specify any particular module names, then every module you have
listed in your configuration will be built, in the order listed.

Copyright (c) 2003 - 2011 $author
The script is distributed under the terms of the GNU General Public License
v2, and includes ABSOLUTELY NO WARRANTY!!!

Options:
    --no-src             Skip contacting the source server.
    --no-build           Skip the build process.
    --no-install         Don't automatically install after build.

    --pretend            Don't actually take major actions, instead describe
                         what would be done.

    --src-only           Only update the source code (Identical to --no-build
                         at this point).
    --build-only         Build only, don't perform updates or install.

    --rc-file=<filename> Read configuration from filename instead of default.

    --resume-from=<pkg>  Skips modules until just before the given package,
                         then operates as normal.
    --resume-after=<pkg> Skips modules up to and including the given package,
                         then operates as normal.

    --stop-before=<pkg>  Skips the given package and all later packages.
    --stop-after=<pkg>   Skips all packages after the given package.

    --reconfigure        Run CMake/configure again, but don't clean the build
                         directory.
    --build-system-only  Create the build infrastructure, but don't actually
                         perform the build.

    --<option>=          Any unrecognized options are added to the global
                         configuration, overriding any value that may exist.
    --<module>,<option>= Likewise, this allows you to override any module
                         specific option from the command line.

    --pretend (or -p)    Don't actually contact the source server, run make,
                         or create/delete files and directories.  Instead,
                         output what the script would have done.
    --refresh-build      Start the build from scratch.

    --help               You\'re reading it. :-)
    --version            Output the program version.

You can get more help by going online to http://kdesrc-build.kde.org/ to view
the online documentation.  If you have installed kdesrc-build you may also be
able to view the documentation using KHelpCenter or Konqueror at the URL
help:/kdesrc-build
DONE
                # We haven't done any locking... no need to finish()
                exit 0;
            };

            /^--install$/ && do {
                $run_mode = 'install';
                $phases->phases('install');

                last SWITCH;
            };

            /^--uninstall$/ && do {
                $run_mode = 'uninstall';
                $phases->phases('uninstall');

                last SWITCH;
            };

            /^--no-snapshots$/ && do {
                $ctx->setOption('#disable-snapshots', 1);
                last SWITCH;
            };

            /^--no-(src|svn)$/ && do {
                $phases->filterOutPhase('update');
                last SWITCH;
            };

            /^--no-install$/ && do {
                $phases->filterOutPhase('install');
                last SWITCH;
            };

            /^--no-tests$/ && do {
                # The "right thing" to do
                $phases->filterOutPhase('test');

                # What actually works at this point.
                $ctx->setOption('#run-tests', 0);
                last SWITCH;
            };

            /^--(force-build)|(no-build-when-unchanged)$/ && do {
                $ctx->setOption('#build-when-unchanged', 1);
                last SWITCH;
            };

            /^(-v)|(--verbose)$/ && do {
                $ctx->setOption('#debug-level', ksb::Debug::WHISPER);
                last SWITCH;
            };

            /^(-q)|(--quiet)$/ && do {
                $ctx->setOption('#debug-level', ksb::Debug::NOTE);
                last SWITCH;
            };

            /^--really-quiet$/ && do {
                $ctx->setOption('#debug-level', ksb::Debug::WARNING);
                last SWITCH;
            };

            /^--debug$/ && do {
                $ctx->setOption('#debug-level', ksb::Debug::DEBUG);
                debug ("Commandline was: ", join(', ', @savedOptions));
                last SWITCH;
            };

            /^--reconfigure$/ && do {
                $ctx->setOption('#reconfigure', 1);
                last SWITCH;
            };

            /^--color$/ && do {
                $ctx->setOption('#colorful-output', 1);
                last SWITCH;
            };

            /^--no-color$/ && do {
                $ctx->setOption('#colorful-output', 0);
                last SWITCH;
            };

            /^--no-build$/ && do {
                $phases->filterOutPhase('build');
                last SWITCH;
            };

            /^--async$/ && do {
                $ctx->setOption('#async', 1);
                last SWITCH;
            };

            /^--no-async$/ && do {
                $ctx->setOption('#async', 0);
                last SWITCH;
            };

            # Although equivalent to --no-build at this point, someday the
            # script may interpret the two differently, so get ready now.
            /^--(src|svn)-only$/ && do {      # Identically to --no-build
                $phases->phases('update');

                # We have an auto-switching function that we only want to run
                # if --src-only was passed to the command line, so we still
                # need to set a flag for it.
                $ctx->setOption('#allow-auto-repo-move', 1);
                last SWITCH;
            };

            # Don't run source updates or install
            /^--build-only$/ && do {
                $phases->phases('build');
                last SWITCH;
            };

            # Start up a program with the environment variables as
            # read from the config file.
            /^--run=?/ && do {
                my $program = extract_option_value_required($_, @options);
                $ctx->setOption('#start-program', $program);

                # Save remaining command line options to pass to the program.
                return @options;
            };

            /^--build-system-only$/ && do {
                $ctx->setOption('#build-system-only', 1);
                last SWITCH;
            };

            /^--rc-file=?/ && do {
                my $rcfile = extract_option_value_required($_, @options);
                $ctx->setRcFile($rcfile);

                last SWITCH;
            };

            /^--prefix=?/ && do {
                my $prefix = extract_option_value_required($_, @options);

                $ctx->setOption('#kdedir', $prefix);
                $ctx->setOption('#reconfigure', 1);

                last SWITCH;
            };

            /^--nice=?/ && do {
                my $niceness = extract_option_value_required($_, @options);

                $ctx->setOption('#niceness', $niceness);
                last SWITCH;
            };

            /^--ignore-modules$/ && do {
                # We need to keep read_options() from adding these modules to
                # the build list, taken care of by ignore_list.  We then need
                # to remove the modules from the command line, taken care of
                # by the @options = () statement;
                my @innerOptions = ();
                foreach (@options)
                {
                    if (/^-/)
                    {
                        push @innerOptions, $_;
                    }
                    else
                    {
                        $ignore_list{$_} = 1;

                        # the pattern match doesn't work with $_, alias it.
                        my $module = $_;
                        @enteredModules = grep (!/^$module$/, @enteredModules);
                    }
                }
                @options = @innerOptions;

                last SWITCH;
            };

            /^(--dry-run)|(--pretend)|(-p)$/ && do {
                $ctx->setOption('#pretend', 1);
                # Simulate the build process too.
                $ctx->setOption('#build-when-unchanged', 1);
                last SWITCH;
            };

            /^--refresh-build$/ && do {
                $ctx->setOption('#refresh-build', 1);
                last SWITCH;
            };

            /^--delete-my-patches$/ && do {
                $ctx->setOption('#delete-my-patches', 1);
                last SWITCH;
            };

            /^--delete-my-settings$/ && do {
                $ctx->setOption('#delete-my-settings', 1);
                last SWITCH;
            };

            /^(--revision|-r)=?/ && do {
                my $revision = extract_option_value_required($_, @options);
                $ctx->setOption('#revision', $revision);

                last SWITCH;
            };

            /^--resume-from=?/ && do {
                $_ = extract_option_value_required($_, @options);
                $ctx->setOption('#resume-from', $_);

                last SWITCH;
            };

            /^--resume-after=?/ && do {
                $_ = extract_option_value_required($_, @options);
                $ctx->setOption('#resume-after', $_);

                last SWITCH;
            };

            /^--stop-after=?/ && do {
                $_ = extract_option_value_required($_, @options);
                $ctx->setOption('#stop-after', $_);

                last SWITCH;
            };

            /^--stop-before=?/ && do {
                $_ = extract_option_value_required($_, @options);
                $ctx->setOption('#stop-before', $_);

                last SWITCH;
            };

            /^--/ && do {
                # First let's see if they're trying to override a global option.
                my ($option) = /^--([-\w\d\/]+)/;
                my $value = extract_option_value($_, @options);

                if ($ctx->hasOption($option))
                {
                    $ctx->setOption("#$option", $value);
                }
                else
                {
                    # Module specific option.  The module options haven't been
                    # read in, so we'll just have to assume that the module the
                    # user passes actually does exist.
                    my ($module, $option) = /^--([\w\/-]+),([-\w\d\/]+)/;

                    if (not $module)
                    {
                        print "Unknown option $_\n";
                        exit 8;
                    }

                    ${$pendingOptions}{$module}{"$option"} = $value;
                }

                last SWITCH;
            };

            /^-/ && do { print "WARNING: Unknown option $_\n"; last SWITCH; };

            # Strip trailing slashes.
            s/\/*$//;
            push @enteredModules, $_; # Reconstruct correct @options
        }
    }

    # Don't go async if only performing one phase.  It (should) work but why
    # risk it?
    if (scalar $phases->phases() == 1)
    {
        $ctx->setOption('#async', 0);
    }

    return map {
        my $module = ksb::Module->new($ctx, $_);
        # Following will be replaced by option modules if present in rc-file.
        $module->setScmType('proj');
        $module->setOption('#guessed-kde-project', 1);
        $module->phases()->phases($phases->phases());
        $module;
    } (@enteredModules);
}

sub updateModulePhases
{
    whisper ("Filtering out module phases.");
    for my $module (@_) {
        if ($module->getOption('manual-update') ||
            $module->getOption('no-svn') || $module->getOption('no-src'))
        {
            $module->phases()->clear();
            next;
        }

        if ($module->getOption('manual-build')) {
            $module->phases()->filterOutPhase('build');
            $module->phases()->filterOutPhase('test');
            $module->phases()->filterOutPhase('install');
        }

        $module->phases()->filterOutPhase('install') unless $module->getOption('install-after-build');
        $module->phases()->addPhase('test') if $module->getOption('run-tests');
    }

    return @_;
}

# Subroutine to split a url into a protocol and host
sub split_url
{
    my $url = shift;
    my ($proto, $host) = ($url =~ m|([^:]*)://([^/]*)/|);

    return ($proto, $host);
}

# This subroutine checks if we are supposed to use ssh agent by examining the
# environment, and if so checks if ssh-agent has a list of identities.  If it
# doesn't, we run ssh-add (with no arguments) and inform the user.  This can
# be controlled with the disable-agent-check parameter.
sub check_for_ssh_agent
{
    my $ctx = assert_isa(shift, 'ksb::BuildContext');

    # Don't bother with all this if the user isn't even using SSH.
    return 1 if pretending();

    my @svnServers = grep {
        $_->scmType() eq 'svn'
    } ($ctx->modulesInPhase('update'));

    my @gitServers = grep {
        $_->scmType() eq 'git'
    } ($ctx->modulesInPhase('update'));

    my @sshServers = grep {
        my ($proto, $host) = split_url($_->getOption('svn-server'));

        # Check if ssh is explicitly used in the proto, or if the host is the
        # developer main svn.
        (defined $proto && $proto =~ /ssh/) || (defined $host && $host =~ /^svn\.kde\.org/);
    } @svnServers;

    push @sshServers, grep {
        # Check for git+ssh:// or git@git.kde.org:/path/etc.
        my $repo = $_->getOption('repository');
        ($repo =~ /^git\+ssh:\/\//) || ($repo =~ /^[a-zA-Z0-9_.]+@.*:\//);
    } @gitServers;

    whisper ("\tChecking for SSH Agent") if (scalar @sshServers);
    return 1 if (not @sshServers) or $ctx->getOption('disable-agent-check');

    # We're using ssh to download, see if ssh-agent is running.
    return 1 unless exists $ENV{'SSH_AGENT_PID'};

    my $pid = $ENV{'SSH_AGENT_PID'};

    # It's supposed to be running, let's see if there exists the program with
    # that pid (this check is linux-specific at the moment).
    if (-d "/proc" and not -e "/proc/$pid")
    {
        warning ("r[ *] SSH Agent is enabled, but y[doesn't seem to be running].");
        warning ("Since SSH is used to download from Subversion you may want to see why");
        warning ("SSH Agent is not working, or correct the environment variable settings.");

        return 0;
    }

    # The agent is running, but does it have any keys?  We can't be more specific
    # with this check because we don't know what key is required.
    my $noKeys = 0;

    filter_program_output(sub { $noKeys ||= /no identities/ }, 'ssh-add', '-l');

    if ($noKeys)
    {
        # Use print so user can't inadvertently keep us quiet about this.
        print ksb::Debug::colorize (<<EOF);
b[y[*] SSH Agent does not appear to be managing any keys.  This will lead to you
  being prompted for every module update for your SSH passphrase.  So, we're
  running g[ssh-add] for you.  Please type your passphrase at the prompt when
  requested, (or simply Ctrl-C to abort the script).
EOF
        my @commandLine = ('ssh-add');
        my $identFile = $ctx->getOption('ssh-identity-file');
        push (@commandLine, $identFile) if $identFile;

        my $result = system (@commandLine);
        if ($result) # Run this code for both death-by-signal and nonzero return
        {
            my $rcfile = $ctx->rcFile();

            print "\nUnable to add SSH identity, aborting.\n";
            print "If you don't want kdesrc-build to check in the future,\n";
            print ksb::Debug::colorize ("Set the g[disable-agent-check] option to g[true] in your $rcfile.\n\n");

            return 0;
        }
    }

    return 1;
}

# Subroutine to update a list of modules.  The first
# parameter is a reference of a list of the modules to update.
# If the module has not already been checkout out, this subroutine
# will do so for you.
#
# The second parameter should be the build context (ksb::BuildContext)
# for this run.
#
# The $ipc variable contains an object that is responsible for communicating
# the status of building the modules.  This function must account for every
# module in $ctx's update phase to $ipc before returning.
#
# Returns 0 on success, non-zero on error.
sub handle_updates
{
    my ($ipc, $ctx) = @_;
    my $kdesrc = $ctx->getSourceDir();
    my @update_list = $ctx->modulesInPhase('update');

    # No reason to print out the text if we're not doing anything.
    if (!@update_list)
    {
        $ipc->sendIPCMessage(ksb::IPC::ALL_UPDATING, "update-list-empty");
        return 0;
    }

    if (not check_for_ssh_agent($ctx))
    {
        $ipc->sendIPCMessage(ksb::IPC::ALL_FAILURE, "ssh-failure");
        return 1;
    }

    if (grep { $_->scm()->isa('ksb::Updater::Git') } @update_list) {
        ksb::Updater::Git::verifyGitConfig();
    }

    if (not -e $kdesrc)
    {
        whisper ("KDE source download directory doesn't exist, creating.\n");
        if (not super_mkdir ($kdesrc))
        {
            error ("Unable to make directory r[$kdesrc]!");
            $ipc->sendIPCMessage(ksb::IPC::ALL_FAILURE, "no-source-dir");

            return 1;
        }
    }

    # Once at this point, any errors we get should be limited to a module,
    # which means we can tell the build thread to start.
    $ipc->sendIPCMessage(ksb::IPC::ALL_UPDATING, "starting-updates");

    my $hadError = 0;
    foreach my $module (@update_list)
    {
        $ipc->setLoggedModule($module->name());

        # Note that this must be in this order to avoid accidentally not
        # running ->update() from short-circuiting if an error is noted.
        $hadError = !$module->update($ipc, $ctx) || $hadError;
    }

    $ipc->close();
    return $hadError;
}

# Returns a hash digest of the given options in the list.  The return value is
# base64-encoded at this time.
#
# Note: Don't be dumb and pass data that depends on execution state as the
# returned hash is almost certainly not useful for whatever you're doing with
# it.  (i.e. passing a reference to a list is not helpful, pass the list itself)
#
# Parameters: List of scalar values to hash.
# Return value: base64-encoded hash value.
sub get_list_digest
{
    use Digest::MD5 "md5_base64"; # Included standard with Perl 5.8

    return md5_base64(@_);
}

# Subroutine to run CMake to create the build directory for a module.
# CMake is not actually run if pretend mode is enabled.
#
# First parameter is the module to run cmake on.
# Return value is the shell return value as returned by log_command().  i.e.
# 0 for success, non-zero for failure.
sub safe_run_cmake
{
    my $module = assert_isa(shift, 'ksb::Module');
    my $srcdir = $module->fullpath('source');
    my @commands = split_quoted_on_whitespace ($module->getOption('cmake-options'));

    # grep out empty fields
    @commands = grep {!/^\s*$/} @commands;

    # Add -DBUILD_foo=OFF options for the directories in do-not-compile.
    # This will only work if the CMakeLists.txt file uses macro_optional_add_subdirectory()
    my @masked_directories = split(' ', $module->getOption('do-not-compile'));
    push @commands, "-DBUILD_$_=OFF" foreach @masked_directories;

    # Get the user's CXXFLAGS, use them if specified and not already given
    # on the command line.
    my $cxxflags = $module->getOption('cxxflags');
    if ($cxxflags and not grep { /^-DCMAKE_CXX_FLAGS(:\w+)?=/ } @commands)
    {
        push @commands, "-DCMAKE_CXX_FLAGS:STRING=$cxxflags";
    }

    my $prefix = $module->installationPath();

    push @commands, "-DCMAKE_INSTALL_PREFIX=$prefix";

    if ($module->getOption('run-tests') &&
        !grep { /^\s*-DKDE4_BUILD_TESTS(:BOOL)?=(ON|TRUE|1)\s*$/ } (@commands)
       )
    {
        whisper ("Enabling tests");
        push @commands, "-DKDE4_BUILD_TESTS:BOOL=ON";

        # Also enable phonon tests.
        if ($module =~ /^phonon$/) {
            push @commands, "-DPHONON_BUILD_TESTS:BOOL=ON";
        }
    }

    if ($module->getOption('run-tests') eq 'upload')
    {
        whisper ("Enabling upload of test results");
        push @commands, "-DBUILD_experimental:BOOL=ON";
    }

    unshift @commands, 'cmake', $srcdir; # Add to beginning of list.

    my $old_options =
        $module->getPersistentOption('last-cmake-options') || '';
    my $builddir = $module->fullpath('build');

    if (($old_options ne get_list_digest(@commands)) ||
        $module->getOption('reconfigure') ||
        ! -e "$builddir/CMakeCache.txt" # File should exist only on successful cmake run
       )
    {
        info ("\tRunning g[cmake]...");

        # Remove any stray CMakeCache.txt
        safe_unlink ("$srcdir/CMakeCache.txt")   if -e "$srcdir/CMakeCache.txt";
        safe_unlink ("$builddir/CMakeCache.txt") if -e "$builddir/CMakeCache.txt";

        $module->setPersistentOption('last-cmake-options', get_list_digest(@commands));
        return log_command($module, "cmake", \@commands);
    }

    # Skip cmake run
    return 0;
}

# Subroutine to recursively symlink a directory into another location, in a
# similar fashion to how the XFree/X.org lndir() program does it.  This is
# reimplemented here since some systems lndir doesn't seem to work right.
#
# As a special exception to the GNU GPL, you may use and redistribute this
# function however you would like (i.e. consider it public domain).
#
# The first parameter is the directory to symlink from.
# The second parameter is the destination directory name.
#
# e.g. if you have $from/foo and $from/bar, lndir would create $to/foo and
# $to/bar.
#
# All intervening directories will be created as needed.  In addition, you
# may safely run this function again if you only want to catch additional files
# in the source directory.
#
# Note that this function will unconditionally output the files/directories
# created, as it is meant to be a close match to lndir.
#
# RETURN VALUE: Boolean true (non-zero) if successful, Boolean false (0, "")
#               if unsuccessful.
sub safe_lndir
{
    my ($from, $to) = @_;

    # Create destination directory.
    if (not -e $to)
    {
        print "$to\n";
        if (not pretending() and not super_mkdir($to))
        {
            error ("Couldn't create directory r[$to]: b[r[$!]");
            return 0;
        }
    }

    # Create closure callback subroutine.
    my $wanted = sub {
        my $dir = $File::Find::dir;
        my $file = $File::Find::fullname;
        $dir =~ s/$from/$to/;

        # Ignore the .svn directory and files.
        return if $dir =~ m,/\.svn,;

        # Create the directory.
        if (not -e $dir)
        {
            print "$dir\n";

            if (not pretending())
            {
                super_mkdir ($dir) or croak_runtime("Couldn't create directory $dir: $!");
            }
        }

        # Symlink the file.  Check if it's a regular file because File::Find
        # has no qualms about telling you you have a file called "foo/bar"
        # before pointing out that it was really a directory.
        if (-f $file and not -e "$dir/$_")
        {
            print "$dir/$_\n";

            if (not pretending())
            {
                symlink $File::Find::fullname, "$dir/$_" or
                    croak_runtime("Couldn't create file $dir/$_: $!");
            }
        }
    };

    # Recursively descend from source dir using File::Find
    eval {
        find ({ 'wanted' => $wanted,
                'follow_fast' => 1,
                'follow_skip' => 2},
              $from);
    };

    if ($@)
    {
        error ("Unable to symlink $from to $to: $@");
        return 0;
    }

    return 1;
}

# Subroutine to delete recursively, everything under the given directory,
# unless we're in pretend mode.
#
# i.e. the effect is similar to "rm -r $arg/* $arg/.*".
#
# This assumes we're called from a separate child process.  Therefore the
# normal logging routines are /not used/, since our output will be logged
# by the parent kdesrc-build.
#
# The first parameter should be the absolute path to the directory to delete.
#
# Returns boolean true on success, boolean false on failure.
sub prune_under_directory
{
    my $dir = shift;

    print "starting delete of $dir\n";
    eval {
        remove_tree($dir, { keep_root => 1 });
    };

    if ($@)
    {
        error ("\tUnable to clean r[$dir]:\n\ty[b[$@]");
        return 0;
    }

    return 1;
}

# This function converts any 'l10n' references on the command line to return a l10n
# module with the proper build system, scm type, etc.
#
# The languages are selected using global/kde-languages (which should be used
# exclusively from the configuration file).
sub expandl10nModules
{
    my ($ctx, @modules) = @_;
    my $l10n = 'l10n-kde4';

    assert_isa($ctx, 'ksb::BuildContext');

    # Only filter if 'l10n' is actually present in list.
    my @matches = grep {$_->name() =~ /^(?:$l10n|l10n)$/} @modules;
    my @langs = split(' ', $ctx->getOption('kde-languages'));

    return @modules if (!@matches || !@langs);

    my $l10nModule;
    for my $match (@matches)
    {
        # Remove all instances of l10n.
        @modules = grep {$_->name() ne $match->name()} @modules;

        # Save l10n module if user had it in config. We only save the first
        # one encountered though.
        $l10nModule //= $match;
    }

    # No l10n module? Just create one.
    $l10nModule //= ksb::Module->new($ctx, $l10n);

    whisper ("\tAdding languages ", join(';', @langs), " to build.");

    $l10nModule->setScmType('l10n');
    my $scm = $l10nModule->scm();

    # Add all required directories to the l10n module. Its buildsystem should
    # know to skip scripts and templates.
    $scm->setLanguageDirs(qw/scripts templates/, @langs);
    $l10nModule->setBuildSystem($scm);

    push @modules, $l10nModule;
    return @modules;
}

# This subroutine checks for programs which are absolutely essential to the
# *build* process and returns false if they are not all present. Right now this
# just means qmake and cmake (although this depends on what modules are
# actually present in the build context).
#
# Pass the build context as the only parameter.
sub checkForEssentialBuildPrograms
{
    my $ctx = assert_isa(shift, 'ksb::BuildContext');

    return 1 if pretending();

    my @buildModules = $ctx->modulesInPhase('build');
    my %requiredPrograms;
    my %modulesRequiringProgram;

    foreach my $module ($ctx->modulesInPhase('build')) {
        my @progs = $module->buildSystem()->requiredPrograms();

        # Deliberately used @, since requiredPrograms can return a list.
        @requiredPrograms{@progs} = 1;

        foreach my $prog (@progs) {
            $modulesRequiringProgram{$prog} //= { };
            $modulesRequiringProgram{$prog}->{$module->name()} = 1;
        }
    }

    my $wasError = 0;
    for my $prog (keys %requiredPrograms) {
        my %requiredPackages = (
            qmake => 'Qt',
            cmake => 'CMake',
        );

        my $programPath = absPathToExecutable($prog);

        # qmake is not necessarily named 'qmake'
        if (!$programPath && $prog eq 'qmake') {
            $programPath = ksb::BuildSystem::QMake::absPathToQMake();
        }

        if (!$programPath) {
            # Don't complain about Qt if we're building it...
            if ($prog eq 'qmake' && (
                    grep { $_->buildSystemType() eq 'Qt' } (@buildModules)) ||
                    pretending()
                )
            {
                next;
            }

            $wasError = 1;
            my $reqPackage = $requiredPackages{$prog} || $prog;

            my @modulesNeeding = keys %{$modulesRequiringProgram{$prog}};
            local $, = ', '; # List separator in output

            error (<<"EOF");

Unable to find r[b[$prog]. This program is absolutely essential for building
the modules: y[@modulesNeeding].
Please ensure the development packages for
$reqPackage are installed by using your distribution's package manager.

You can also see the
http://techbase.kde.org/Getting_Started/Build/Distributions page for
information specific to your distribution (although watch for outdated
information :( ).
EOF
        }
    }

    return !$wasError;
}

# Subroutine to handle the build process.
# First parameter is a reference of a list containing the packages
# we are to build.
# If the packages are not already checked-out and/or updated, this
# subroutine WILL NOT do so for you.
#
# This subroutine assumes that the $kdesrc directory has already been
# set up.  It will create $builddir if it doesn't already exist.
#
# If $builddir/$module/.refresh-me exists, the subroutine will
# completely rebuild the module.
#
# Returns 0 for success, non-zero for failure.
sub handle_build
{
    my ($ipc, $ctx) = @_;
    my @build_done;
    my @modules = $ctx->modulesInPhase('build');
    my $result = 0;

    # No reason to print building messages if we're not building.
    return 0 if scalar @modules == 0;

    # Check for absolutely essential programs now.
    if (!checkForEssentialBuildPrograms($ctx) &&
        !exists $ENV{KDESRC_BUILD_IGNORE_MISSING_PROGRAMS})
    {
        error (" r[b[*] Aborting now to save a lot of wasted time.");
        error (" y[b[*] export KDESRC_BUILD_IGNORE_MISSING_PROGRAMS=1 and re-run (perhaps with --no-src)");
        error (" r[b[*] to continue anyways. If this check was in error please report a bug against");
        error (" y[b[*] kdesrc-build at https://bugs.kde.org/");

        return 1;
    }

    # IPC queue should have a message saying whether or not to bother with the
    # build.
    $ipc->waitForStreamStart();

    my $outfile = pretending() ? undef
                               : $ctx->getLogDir() . '/build-status';

    open (STATUS_FILE, '>', $outfile // '/dev/null') or do {
        error (<<EOF);
	Unable to open output status file r[b[$outfile]
	You won't be able to use the g[--resume] switch next run.\n";
EOF
        $outfile = undef;
    };

    my $num_modules = scalar @modules;
    my $i = 1;

    while (my $module = shift @modules)
    {
        my $moduleName = $module->name();
        my $moduleSet = $module->moduleSet()->name();
        my $modOutput = "$module";

        if (debugging(ksb::Debug::WHISPER)) {
            $modOutput .= " (build system " . $module->buildSystemType() . ")"
        }

        if ($moduleSet) {
            note ("Building g[$modOutput] from g[$moduleSet] ($i/$num_modules)");
        }
        else {
            note ("Building g[$modOutput] ($i/$num_modules)");
        }

        $ctx->resetEnvironment();
        $module->setupEnvironment();

        my $start_time = time;

        # If using IPC, read in the contents of the message buffer, and wait
        # for completion of the source update if necessary.

        my ($resultStatus, $message) = $ipc->waitForModule($module);

        given ($resultStatus) {
            when ('failed') {
                $result = 1;
                $ctx->markModulePhaseFailed('update', $module);
                print STATUS_FILE "$module: Failed on update.\n";

                # Increment failed count to track when to start bugging the
                # user to fix stuff.
                my $fail_count = $module->getPersistentOption('failure-count') // 0;
                ++$fail_count;
                $module->setPersistentOption('failure-count', $fail_count);

                error ("\tUnable to update r[$module], build canceled.");
                next;
            }
            when ('skipped') {
                # i.e. build should be skipped.
                info ("\tNo changes to source code.");
            }
            when ('success') {
                note ("\tSource update complete for g[$module]: $message");
            }
        }

        # Skip actually building a module if the user has selected to skip
        # builds when the source code was not actually updated. But, don't skip
        # if we didn't successfully build last time.
        if (!$module->getOption('build-when-unchanged') &&
            $resultStatus eq 'skipped' &&
            ($module->getPersistentOption('failure-count') // 0) == 0)
        {
            note ("\tSkipping g[$module], its source code has not changed.");
            $i++;
            push @build_done, $moduleName; # Make it show up as a success
            next;
        }

        if ($module->build())
        {
            my $elapsed = prettify_seconds(time - $start_time);
            print STATUS_FILE "$module: Succeeded after $elapsed.\n";
            $module->setPersistentOption('last-build-rev', $module->currentScmRevision());
            $module->setPersistentOption('failure-count', 0);

            info ("\tOverall time for g[$module] was g[$elapsed].");
            push @build_done, $moduleName;
        }
        else
        {
            my $elapsed = prettify_seconds(time - $start_time);
            print STATUS_FILE "$module: Failed after $elapsed.\n";

            info ("\tOverall time for r[$module] was g[$elapsed].");
            $ctx->markModulePhaseFailed('build', $module);
            $result = 1;

            # Increment failed count to track when to start bugging the
            # user to fix stuff.

            my $fail_count = $module->getPersistentOption('failure-count') // 0;
            ++$fail_count;
            $module->setPersistentOption('failure-count', $fail_count);

            if ($module->getOption('stop-on-failure'))
            {
                note ("\n$module didn't build, stopping here.");
                return 1; # Error
            }
        }

        $i++;
    }
    continue # Happens at the end of each loop and on next
    {
        print "\n"; # Space things out
    }

    $ipc->close();

    if ($outfile)
    {
        close STATUS_FILE;

        # Update the symlink in latest to point to this file.
        my $logdir = $ctx->getSubdirPath('log-dir');
        if (-l "$logdir/latest/build-status") {
            safe_unlink("$logdir/latest/build-status");
        }
        symlink($outfile, "$logdir/latest/build-status");
    }

    info ("<<<  g[PACKAGES SUCCESSFULLY BUILT]  >>>") if scalar @build_done > 0;

    if (not pretending())
    {
        # Print out results, and output to a file
        my $kdesrc = $ctx->getSourceDir();
        open BUILT_LIST, ">$kdesrc/successfully-built";
        foreach my $module (@build_done)
        {
            info ("$module");
            print BUILT_LIST "$module\n";
        }
        close BUILT_LIST;
    }
    else
    {
        # Just print out the results
        info ('g[', join ("]\ng[", @build_done), ']');
    }

    info (' '); # Space out nicely

    return $result;
}

# Function: finish
#
# Exits the script cleanly, including removing any lock files created.
#
# Parameters:
#  [exit] - Optional; if passed, is used as the exit code, otherwise 0 is used.
sub finish
{
    my $ctx = assert_isa(shift, 'ksb::BuildContext');
    my $exitcode = shift // 0;

    @main::atexit_subs = ();
    if (pretending() || $main::basePid != $$) {
        # Abort early if pretending or if we're not the same process
        # that was started by the user (e.g. async mode, forked pipe-opens
        exit $exitcode;
    }

    $ctx->closeLock();
    $ctx->storePersistentOptions();

    my $logdir = $ctx->getLogDir();
    note ("Your logs are saved in y[$logdir]");

    exit $exitcode;
}

# Subroutine to handle the installation process.  Simply calls
# 'make install' in the build directory.
#
# Return value is a shell-style success code (0 == success)
sub handle_install
{
    my $ctx = assert_isa(shift, 'ksb::BuildContext');
    my @modules = @_;

    # Check all modules passed.
    map { assert_isa($_, 'ksb::Module') } @modules;

    @modules = grep { $_->buildSystem()->needsInstalled() } (@modules);
    my $result = 0;

    for my $module (@modules)
    {
        $ctx->resetEnvironment();
        $result = $module->install() || $result;

        if ($result && $module->getOption('stop-on-failure')) {
            note ("y[Stopping here].");
            return 1; # Error
        }
    }

    return $result;
}

# Subroutine to handle the installation process.  Simply calls
# 'make uninstall' in the build directory, assuming that Qt or
# CMake can actually handle it.
#
# The order of the modules is often significant, in the case of
# this function the modules are uninstalled IN THE OPPOSITE ORDER
# than passed in, to be more compatible with the rest of the code.
#
# Return value is a shell-style success code (0 == success)
sub handle_uninstall
{
    my $ctx = assert_isa(shift, 'ksb::BuildContext');
    my @modules = @_;

    # Check all modules passed.
    map { assert_isa($_, 'ksb::Module') } @modules;

    @modules = grep { $_->buildSystem()->needsInstalled() } (@modules);
    my $result = 0;

    for my $module (reverse @modules)
    {
        $ctx->resetEnvironment();
        $result = $module->uninstall() || $result;

        if ($result && $module->getOption('stop-on-failure'))
        {
            note ("y[Stopping here].");
            return 1; # Error
        }
    }

    return $result;
}

# Function: applyModuleFilters
#
# Applies any module-specific filtering that is necessary after reading command
# line and rc-file options. (This is as opposed to phase filters, which leave
# each module as-is but change the phases they operate as part of, this
# function could remove a module entirely from the build).
#
# Used for --resume-{from,after} and --stop-{before,after}, but more could be
# added in theory.
# This subroutine supports --{resume,stop}-* for both modules and module-sets.
#
# Parameters:
#  ctx - <BuildContext> in use.
#  @modules - List of <Modules> or <ModuleSets> to apply filters on.
#
# Returns:
#  list of <Modules> or <ModuleSets> with any inclusion/exclusion filters
#  applied. Do not assume this list will be a strict subset of the input list,
#  however the order will not change amongst the input modules.
sub applyModuleFilters
{
    my $ctx = assert_isa(shift, 'ksb::BuildContext');
    my @moduleList = @_;

    if (!$ctx->getOption('resume-from') && !$ctx->getOption('resume-after') &&
        !$ctx->getOption('stop-before') && !$ctx->getOption('stop-after'))
    {
        debug ("No command-line filter seems to be present.");
        return @moduleList;
    }

    if ($ctx->getOption('resume-from') && $ctx->getOption('resume-after'))
    {
        # This one's an error.
        error (<<EOF);
You specified both r[b[--resume-from] and r[b[--resume-after] but you can only
use one.
EOF

        croak_runtime("Both --resume-after and --resume-from specified.");
    }

    if ($ctx->getOption('stop-before') && $ctx->getOption('stop-after'))
    {
        # This one's an error.
        error (<<EOF);
You specified both r[b[--stop-before] and r[b[--stop-after] but you can only
use one.
EOF

        croak_runtime("Both --stop-before and --stop-from specified.");
    }

    return unless @moduleList; # Empty input?

    my $resumePoint = $ctx->getOption('resume-from') ||
                      $ctx->getOption('resume-after');

    my $startIndex = scalar @moduleList;

    if ($resumePoint) {
        debug ("Looking for $resumePoint for --resume-* option");

        # || 0 is a hack to force Boolean context.
        my $filterInclusive = $ctx->getOption('resume-from') || 0;
        my $found = 0;

        for (my $i = 0; $i < scalar @moduleList; $i++) {
            my $module = $moduleList[$i];

            $found = $module->name() eq $resumePoint;
            if ($found) {
                $startIndex = $filterInclusive ? $i : $i + 1;
                $startIndex = min($startIndex, scalar @moduleList - 1);
                last;
            }
        }
    }
    else {
        $startIndex = 0;
    }

    my $stopPoint = $ctx->getOption('stop-before') ||
                    $ctx->getOption('stop-after');

    my $stopIndex = 0;

    if ($stopPoint) {
        debug ("Looking for $stopPoint for --stop-* option");

        # || 0 is a hack to force Boolean context.
        my $filterInclusive = $ctx->getOption('stop-before') || 0;
        my $found = 0;

        for (my $i = $startIndex; $i < scalar @moduleList; $i++) {
            my $module = $moduleList[$i];

            $found = $module->name() eq $stopPoint;
            if ($found) {
                $stopIndex = $i - ($filterInclusive ? 1 : 0);
                last;
            }
        }
    }
    else {
        $stopIndex = scalar @moduleList - 1;
    }

    if ($startIndex > $stopIndex || scalar @moduleList == 0) {
        # Lost all modules somehow.
        croak_runtime("Unknown resume -> stop point $resumePoint -> $stopPoint.");
    }

    return @moduleList[$startIndex .. $stopIndex];
}

# Function: spliceOptionModules
#
# Replaces any modules in a given list that have a name matching that of a
# "option module" with that option module inline. Modules that have no "option
# module" match are unchanged.
#
# Parameters:
#  @$modules - Listref of modules to potentially splice in replacements of.
#  @$optionModules - Listref to list of the "option" modules (and module-sets),
#  which should be of the same level of kde-project expansion as @$modules. A
#  module-set might be spliced in to replace a named module.
#
# Returns:
#  Nothing.
sub spliceOptionModules
{
    my ($modulesRef, $optionModulesRef) = @_;

    for (my $i = 0; $i < scalar @{$modulesRef}; $i++) {
        my $module = ${$modulesRef}[$i];

        my ($optionModule) = grep {
            $_->name() eq $module->name()
        } @{$optionModulesRef};

        splice @$modulesRef, $i, 1, $optionModule if defined $optionModule;
    }
}

# Exits out of kdesrc-build, executing the user's preferred shell instead.  The
# difference is that the environment variables should be as set in kdesrc-build
# instead of as read from .bashrc and friends.
#
# You should pass in the options to run the program with as a list.
#
# Meant to implement the --run command line option.
sub execute_command_line_program
{
    my ($program, @args) = @_;

    if (!$program)
    {
        error ("You need to specify a program with the --run option.");
        exit 1; # Can't use finish here.
    }

    if (($< != $>) && ($> == 0))
    {
        error ("kdesrc-build will not run a program as root unless you really are root.");
        exit 1;
    }

    debug ("Executing b[r[$program] ", join(' ', @args));

    exit 0 if pretending();

    exec $program, @args or do {
        # If we get to here, that sucks, but don't continue.
        error ("Error executing $program: $!");
        exit 1;
    };
}

# This subroutine is the monitoring process for when using IPC::Pipe.  It
# reads in all status reports from the source update process and then holds on
# to them.  When the build process is ready to read information we send what
# we have.  Otherwise we're waiting on the update process to send us something.
#
# This convoluted arrangement is required to allow the source update
# process to go from start to finish without undue interruption on it waiting
# to write out its status to the build process which is usually busy.
#
# First parameter is the IPC object to use to send to build process.
# Second parameter is the IPC object to use to recv from update process.
#
# Returns 0 on success, non-zero on failure.
sub handle_monitoring
{
    my ($ipcToBuild, $ipcFromUpdater) = @_;

    my @msgs;  # Message queue.

    # We will write to the build process and read from the update process.

    my $sendFH = $ipcToBuild->{fh}     || croak_runtime('??? missing pipe to build proc');
    my $recvFH = $ipcFromUpdater->{fh} || croak_runtime('??? missing pipe from monitor');

    my $readSelector  = IO::Select->new($recvFH);
    my $writeSelector = IO::Select->new($sendFH);

    # Start the loop.  We will be waiting on either read or write ends.
    # Whenever select() returns we must check both sets.
    while (
        my ($readReadyRef, $writeReadyRef) =
            IO::Select->select($readSelector, $writeSelector, undef))
    {
        # Check for source updates first.
        if (@{$readReadyRef})
        {
            undef $@;
            my $msg = eval { $ipcFromUpdater->receiveMessage(); };

            # undef msg indicates EOF, so check for exception obj specifically
            die $@ if $@;

            # undef can be returned on EOF as well as error.  EOF means the
            # other side is presumably done.
            if (! defined $msg)
            {
                $readSelector->remove($recvFH);
                last; # Select no longer needed, just output to build.
            }
            else
            {
                push @msgs, $msg;

                # We may not have been waiting for write handle to be ready if
                # we were blocking on an update from updater thread.
                $writeSelector->add($sendFH) unless $writeSelector->exists($sendFH);
            }
        }

        # Now check for build updates.
        if (@{$writeReadyRef})
        {
            # If we're here the update is still going.  If we have no messages
            # to send wait for that first.
            if (not @msgs)
            {
                $writeSelector->remove($sendFH);
            }
            else
            {
                # Send the message (if we got one).
                if (!$ipcToBuild->sendMessage(shift @msgs))
                {
                    error ("r[mon]: Build process stopped too soon! r[$!]");
                    return 1;
                }
            }
        }
    }

    # Send all remaining messages.
    while (@msgs)
    {
        if (!$ipcToBuild->sendMessage(shift @msgs))
        {
            error ("r[mon]: Build process stopped too soon! r[$!]");
            return 1;
        }
    }

    return 0;
}

# This subroutine performs the update and build process asynchronously.
#
# Only one thread or process of execution will return from this procedure.
#
# The first parameter should be the IPC object to use, which must support
# concurrency.
#
# Returns 0 on success, non-zero on failure.
sub handle_async_build
{
    # The exact method for async is that two children are forked.  One child
    # is a source update process.  The other child is a monitor process which will
    # hold status updates from the update process so that the updates may
    # happen without waiting for us to be ready to read.

    my ($ipc, $ctx) = @_;

    print "\n"; # Space out from metadata messages.

    my $result = 0;
    my $monitorPid = fork;
    if ($monitorPid == 0) {
        # child
        my $updaterToMonitorIPC = ksb::IPC::Pipe->new();
        my $updaterPid = fork;

        if ($updaterPid) {
            $updaterToMonitorIPC->setSender();
            ksb::Debug::setIPC($updaterToMonitorIPC);

            # Avoid calling close subroutines in more than one routine.
            POSIX::_exit (handle_updates ($updaterToMonitorIPC, $ctx));
        }
        else {
            $ipc->setSender();
            $updaterToMonitorIPC->setReceiver();

            $ipc->setLoggedModule('#monitor#'); # This /should/ never be used...
            ksb::Debug::setIPC($ipc);

            # Avoid calling close subroutines in more than one routine.
            my $result = handle_monitoring ($ipc, $updaterToMonitorIPC);

            waitpid ($updaterPid, 0);
            $result = 1 if $? != 0;

            POSIX::_exit ($result);
        }
    }
    else {
        # Still the parent, let's do the build.
        $ipc->setReceiver();
        my $result = handle_build ($ipc, $ctx);
    }

    # Exit code is in $?.
    waitpid ($monitorPid, 0);

    $result = 1 if $? != 0;

    return $result;
}

# Returns the unique entries in the given list, original ordering is not
# maintained.
sub unique_list
{
    # Take advantage of the fact that Perl hashes don't support duplicate
    # keys by stuffing each item in our input list into a hash as a key, then
    # retrieve the keys to get the unique items.
    # Using the hash slice notation @hash{@list} is apparently a bit faster.
    return do { my %tempHash; @tempHash{@_} = (); keys %tempHash; };
}

# Returns a list of module directory IDs that must be kept due to being
# referenced from the "latest" symlink.  It should be called with the "latest"
# directory that is a standard subdirectory of the log directory.
#
# First parameter is the directory to search under for symlinks.  This
# subroutine will call itself recursively if necessary to search under the given
# directory.  Any symlinks are read to see which log directory is pointed to.
sub needed_module_logs
{
    my $logdir = shift;
    my @dirs;

    # A lexicalized var (my $foo) is required in face of recursiveness.
    opendir(my $fh, $logdir) or croak_runtime("Can't opendir $logdir: $!");
    my $dir = readdir($fh);

    while(defined $dir) {
        if (-l "$logdir/$dir") {
            my $link = readlink("$logdir/$dir");
            push @dirs, $link;
        }
        elsif ($dir !~ /^\.{1,2}$/) {
            # Skip . and .. directories (this is a great idea, trust me)
            push @dirs, needed_module_logs("$logdir/$dir");
        }
        $dir = readdir $fh;
    }

    closedir $fh;

    # Convert directory names to numeric IDs.
    @dirs = map { m/(\d{4}-\d\d-\d\d-\d\d)/ } (@dirs);
    return unique_list(@dirs);
}

# This function removes log directories from old kdesrc-build runs.  All log
# directories not referenced by $log_dir/latest somehow are made to go away.
sub cleanup_log_directory
{
    my $ctx = assert_isa(shift, 'ksb::BuildContext');
    my $logdir = $ctx->getSubdirPath('log-dir');

    return 0 if ! -e "$logdir/latest"; # Could happen for error on first run...

    # This glob relies on the date being in the specific format YYYY-MM-DD-ID
    my @dirs = bsd_glob("$logdir/????-??-??-??/", GLOB_NOSORT);
    my @needed = needed_module_logs("$logdir/latest");

    # Convert a list to a hash lookup since Perl lacks a "list-has"
    my %needed_table;
    @needed_table{@needed} = (1) x @needed;

    my $length = scalar @dirs - scalar @needed;
    if ($length > 15) { # Arbitrary man is arbitrary
        note ("Removing y[b[$length] out of g[b[$#dirs] old log directories (this may take some time)...");
    }
    elsif ($length > 0) {
        info ("Removing g[b[$length] out of g[b[$#dirs] old log directories...");
    }

    for my $dir (@dirs) {
        my ($id) = ($dir =~ m/(\d\d\d\d-\d\d-\d\d-\d\d)/);
        safe_rmtree($dir) unless $needed_table{$id};
    }
}

# Script starts.

# Adding in a way to load all the functions without running the program to
# enable some kind of automated QA testing.
if (defined caller && caller eq 'test')
{
    print "kdesrc-build being run from testing framework, BRING IT.\n";
    print "kdesrc-build is version $SCRIPT_VERSION\n";
    return 1;
}

my $ctx;
our @atexit_subs;
our $basePid = $$; # Only run exit handlers from the process with the PID we started with.

END {
    # Basically used to call the finish() handler but only when appropriate.
    foreach my $sub (@atexit_subs) {
        &$sub();
    }
}

# Use some exception handling to avoid ucky error messages
eval
{
    # preinit {{{
    # Note: Don't change the order around unless you're sure of what you're
    # doing.

    # Default to colorized output if sending to TTY
    ksb::Debug::setColorfulOutput(-t STDOUT);
    $ctx = ksb::BuildContext->new();
    my $pendingOptions = { };

    debug ("+++ Reached pre-init phase");

    # Process --help, --install, etc. first.
    my @modules = process_arguments($ctx, $pendingOptions, @ARGV);
    debug ("--- Arguments read: ", scalar @modules, " command line modules");

    # Output time once we know if pretending or not.
    my $time = localtime;
    info ("Script started processing at g[$time]") unless pretending();

    # Change name and type of command line entries beginning with + to force
    # them to be XML project modules.
    foreach (@modules) {
        if (substr($_->{name}, 0, 1) eq '+') {
            debug ("Forcing ", $_->name(), " to be an XML module");
            $_->setScmType('proj');
            substr($_->{name}, 0, 1) = ''; # Remove first char
        }
    }

    my $fh = $ctx->loadRcFile();

    # If we're still here, read the options
    my @optionModulesAndSets = read_options($ctx, $fh);
    close $fh;
    debug ("--- Config file read: ", scalar @optionModulesAndSets, " modules/module sets.");
    debug ("   --- " , (scalar grep { $_->isa('ksb::ModuleSet') } @optionModulesAndSets) , " are module sets.");

    # Modify the options read from the rc-file to have the pending changes from
    # the command line.
    foreach my $pendingModule (keys %{$pendingOptions}) {
        my $options = ${$pendingOptions}{$pendingModule};
        my ($module) = grep {
            $_->isa('ksb::Module') && $pendingModule eq $_->name()
        } (@optionModulesAndSets);

        if (!$module) {
            warning ("Tried to set options for unknown module b[y[$pendingModule]");
            next;
        }

        while (my ($key, $value) = each %{$options}) {
            $module->setOption($key, $value);
        }
    }

    # Check if we're supposed to drop into an interactive shell instead.  If so,
    # here's the stop off point.

    if (my $prog = $ctx->getOption('#start-program'))
    {
        # @modules is the command line arguments to pass in this case.
        execute_command_line_program($prog, @modules);
    }

    $ctx->setupOperatingEnvironment(); # i.e. niceness, ulimits, etc.

    my $commandLineModules = scalar @modules;
    my $metadataModule;

    # Allow named module-sets to be given on the command line.
    if ($commandLineModules) {
        # Copy ksb::Module and ksb::ModuleSet objects from the ones created by
        # read_options since their module-type will actually be set.
        spliceOptionModules(\@modules, \@optionModulesAndSets);
        debug ("--- spliced rc-file modules/sets into command line modules");
        debug ("   --- now ", scalar @modules, " modules present");

        # After this splicing, the only bare ksb::Modules with a 'proj'
        # scm type should be the ones from the command line that we got from
        # process_arguments.

        # Modify l10n module inline, if present.
        for (@modules) {
            if ($_->name() eq 'l10n' && $_->isa('ksb::Module')) {
                $_->setScmType('l10n')
            }
        }

        # Filter --resume-foo first so entire module-sets can be skipped.
        # Wrap in eval to catch runtime errors
        eval { @modules = applyModuleFilters($ctx, @modules); };

        debug ("--- Applied command-line --resume-foo pass, ", scalar @modules, " remain.");
        debug ("   --- " , (scalar grep { $_->isa("ksb::ModuleSet") } @modules) , " are module sets.");

        ($metadataModule, @modules) = expandModuleSets($ctx, @modules);

        debug ("--- Expanded command-line module sets into ", scalar @modules, " modules.");
        debug ("   --- Metadata module needed? ", $metadataModule ? "Yes" : "No");

        # If we have any 'guessed' modules they came from the command line. We
        # want them to use ksb::Modules that came from read_options() instead
        # of ones from process_arguments(), if any are available. But we don't
        # expand module-sets from read_options unconditionally, only ones where
        # the name matched between the command line and rc-file, so the
        # previous spliceOptionModules might not have found them. (e.g. if you
        # named a module on the command line that isn't named directly in the
        # rc file but would eventually be found implicitly). To make this work
        # we have to expand out our rc-file Modules and try splicing again.
        if (first { $_->getOption('#guessed-kde-project', 'module') } @modules) {
            my (undef, @expandedOptionModules) = expandModuleSets($ctx, @optionModulesAndSets);
            spliceOptionModules(\@modules, \@expandedOptionModules);

            debug ("--- re-spliced rc-file modules/sets into command line modules");
            debug ("   --- now ", scalar @modules, " modules present");
        }

        # At this point @modules has no more module sets, kde-projects or
        # otherwise.
        ksb::Module->setModuleSource('cmdline');
    }
    else {
        # Build everything in the rc-file, in the order specified.
        ($metadataModule, @modules) = expandModuleSets($ctx, @optionModulesAndSets);

        debug ("--- Expanded rc-file module sets into ", scalar @modules, " modules.");
        debug ("   --- Metadata module needed? ", $metadataModule ? "Yes" : "No");

        if ($ctx->getOption('kde-languages')) {
            my $l10nModule = ksb::Module->new($ctx, 'l10n');
            $l10nModule->setScmType('l10n');
            $l10nModule->setBuildSystem($l10nModule->scm());

            debug ("--- Added l10n module to end of build");
            push @modules, $l10nModule;
        }

        ksb::Module->setModuleSource('config');
    }

    # Filter --resume-foo options. This might be a second pass, but that should
    # be OK since there's nothing different going on from the first pass in that
    # event.
    @modules = applyModuleFilters($ctx, @modules);

    debug ("--- Applied all-modules --resume-foo pass, ", scalar @modules, " remain.");
    debug ("   --- ", (scalar grep { $_->isa("ksb::ModuleSet") } @modules), " are module sets (should be 0!).");

    # Apply kde-languages, by appending needed l10n modules to the end of the
    # build.
    @modules = expandl10nModules($ctx, @modules);

    debug ("--- Expanded l10n modules. ", scalar @modules, " remain.");

    # Remove ignored modules and/or module-sets
    @modules = grep {
        not exists $ignore_list{$_->name()} && not exists $ignore_list{$_->moduleSet()->name()}
    } (@modules);

    debug ("--- Handled ignore lists. ", scalar @modules, " remain.");

    # If modules were on the command line then they are effectively forced to
    # process unless overridden by command line options as well. If phases
    # *were* overridden on the command line, then no update pass is required
    # (all modules already have correct phases)
    @modules = updateModulePhases(@modules) unless $commandLineModules;

    debug ("--- Updated module phases. ", scalar @modules, " remain.");

    if (exists $ENV{KDESRC_BUILD_DUMP_CONTEXT}) {
        local $Data::Dumper::Indent = 1;
        local $Data::Dumper::Sortkeys = 1;

        # This method call dumps the first list with the variables named by the
        # second list.
        print Data::Dumper->Dump([$ctx], [qw(ctx)]);
    }

    if (!pretending() && !$ctx->takeLock())
    {
        print "$0 is already running!\n";
        exit 1; # Don't finish(), it's not our lockfile!!
    }
    else
    {
        my $curPid = $$;
        push @atexit_subs, sub { finish($ctx, 99) if $$ == $curPid };
    }
    # }}}

    # execution phase {{{
    $ctx->loadPersistentOptions();

    debug ("+++ Reached execution phase");

    # If we have kde-build-metadata we must process it first, ASAP.
    if ($metadataModule) {
        eval {
            my $sourceDir = $metadataModule->getSourceDir();
            super_mkdir($sourceDir);

            if (!$ctx->phases()->has('update') &&
                ! -e "$sourceDir/dependency-data")
            {
                warning (" r[b[*] Skipping build metadata update due to b[--no-src], but this is apparently required!");
            }

            if ($ctx->phases()->has('update') && !pretending()) {
                $metadataModule->scm()->updateInternal();
            }
        };

        if ($@) {
            warning (" b[r[*] Unable to download required metadata for build process");
            warning (" b[r[*] Will attempt to press onward...");
            warning (" b[r[*] Exception message: $@");
        }
    }

    # Reorder if necessary. This involves reading some metadata so wrap in its
    # own exception handler.
    if ($metadataModule) {
        eval {
            $ctx->addToIgnoreList($metadataModule->scm()->ignoredModules());

            my $dependencyFile = $metadataModule->fullpath('source') . '/dependency-data';
            my $dependencies = pretend_open($dependencyFile)
                or die "Unable to open $dependencyFile: $!";

            my $dependencyResolver = ksb::DependencyResolver->new();
            $dependencyResolver->readDependencyData($dependencies);
            close $dependencies;

            my @reorderedModules = $dependencyResolver->resolveDependencies(@modules);

            # If we make it here no exceptions were thrown, so accept the result
            @modules = @reorderedModules;
        };

        if ($@) {
            warning (" r[b[*] Problems encountered trying to sort modules into correct order:");
            warning (" r[b[*] $@");
            warning (" r[b[*] Will attempt to continue.");
        }
    }

    # Add to global module list now that we've filtered everything.
    $ctx->addModule($_) foreach @modules;

    my $result;
    my @update_list = map { $_->name() } ($ctx->modulesInPhase('update'));
    my @build_list = map { $_->name() } ($ctx->modulesInPhase('build'));

    debug ("Update list is ", join (', ', @update_list));
    debug ("Build list is ", join (', ', @build_list));

    # Do some necessary adjusting. Right now this is used for supporting
    # the command-line option shortcut to where you can enter e.g.
    # kdelibs/khtml, and the script will only try to update that part of
    # the module.
    # munge_lists(); # TODO: Unbreak my munge, say you'll work again.

    if ($run_mode eq 'build')
    {
        # No packages to install, we're in build mode

        # What we're going to do is fork another child to perform the source
        # updates while we build.  Setup for this first by initializing some
        # shared memory.
        my $ipc = 0;

        if ($ctx->getOption('async'))
        {
            $ipc = ksb::IPC::Pipe->new();
        }

        if (!$ipc)
        {
            $ipc = ksb::IPC::Null->new();
            whisper ("Using no IPC mechanism\n");

            note ("\n b[<<<  Update Process  >>>]\n");
            $result = handle_updates ($ipc, $ctx);

            note (" b[<<<  Build Process  >>>]\n");
            $result = handle_build ($ipc, $ctx) || $result;
        }
        else
        {
            $result = handle_async_build ($ipc, $ctx);
            $ipc->outputPendingLoggedMessages();
        }
    }
    elsif ($run_mode eq 'install')
    {
        # Installation mode
        my @installList = $ctx->modulesInPhase('install');

        $result = handle_install ($ctx, @installList);
    }
    elsif ($run_mode eq 'uninstall')
    {
        my @uninstallList = $ctx->modulesInPhase('uninstall');

        # Make handle_uninstall handle in right order (it reverses the order
        # so that the first module uninstalled is the last one installed).
        if (ksb::Module->moduleSource() eq 'cmdline') {
            @uninstallList = reverse @uninstallList;
        }

        $result = handle_uninstall ($ctx, @uninstallList);
    }

    cleanup_log_directory($ctx) if $ctx->getOption('purge-old-logs');
    output_failed_module_lists($ctx);
    installCustomSessionDriver($ctx) if $ctx->getOption('install-session-driver');

    $time = localtime;
    my $color = '';
    $color = 'r[' if $result;

    info ("${color}Script finished processing at g[$time]") unless pretending();

    @atexit_subs = (); # Clear exit handlers
    finish($ctx, $result);

    # }}}
};

if (my $err = $@)
{
    if (ref $err && $err->isa('BuildException')) {
        print $err->{'exception_type'}, " error: ", $err->{'message'}, "\n";
        print "\tCan't continue, so stopping now.\n";

        if ($err->{'exception_type'} eq 'Internal') {
            print "\nPlease submit a bug against kdesrc-build on http://bugs.kde.org/\n"
        }
    }
    else {
        # We encountered an error.
        print "Encountered an error in the execution of the script.\n";
        print "The error reported was $err\n";
        print "Please submit a bug against kdesrc-build on http://bugs.kde.org/\n";
    }

    exit 99;
}

# vim: set et sw=4 ts=4 fdm=marker:<|MERGE_RESOLUTION|>--- conflicted
+++ resolved
@@ -776,24 +776,8 @@
             return $_;
         }
 
-<<<<<<< HEAD
-        my @allXmlResults = $xmlReader->getModulesForProject($name, $protocol);
-
-        # It's possible to match modules which are marked as inactive on
-        # projects.kde.org, elide those.
-        my @xmlResults = grep { $_->{'active'} ne 'false' } (@allXmlResults);
-
-        # Bug 307694
-        my $moduleSetBranch = $moduleSet->getOption('branch');
-        if ($moduleSetBranch && !$moduleSet->getOption('tag')) {
-            debug ("Filtering kde-projects modules that don't have a $moduleSetBranch branch");
-            @xmlResults = grep {
-                list_has($_->{'branches'}, $moduleSetBranch)
-            } (@xmlResults);
-=======
         if ($_->isa('ksb::ModuleSet')) {
             return $_->convertToModules($ctx);
->>>>>>> 88f95609
         }
 
         my $moduleSet = ksb::ModuleSet::KDEProjects->new($ctx, '<command line>');
