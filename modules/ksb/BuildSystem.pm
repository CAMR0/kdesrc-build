package ksb::BuildSystem 0.30;

# Base module for the various build systems, includes built-in implementations of
# generic functions and supports hooks for subclasses to provide needed detailed
# functionality.

use strict;
use warnings;
use 5.014;

<<<<<<< HEAD
use ksb::Debug 0.30;
=======
use ksb::BuildException;
use ksb::Debug;
>>>>>>> 26c9fc5f
use ksb::Util;
use ksb::StatusView;

use List::Util qw(first);

sub new
{
    my ($class, $module) = @_;
    my $self = bless { module => $module }, $class;

    # This is simply the 'default' build system at this point, also used for
    # KF5.
    if ($class ne 'ksb::BuildSystem::KDE4') {
        _maskGlobalBuildSystemOptions($self);
    }

    return $self;
}

# Removes or masks global build system-related options, so that they aren't
# accidentally picked up for use with our non-default build system.
# Module-specific options are left intact.
sub _maskGlobalBuildSystemOptions
{
    my $self = shift;
    my $module = $self->module();
    my $ctx = $module->buildContext();
    my @buildSystemOptions = qw(
        cmake-options configure-flags custom-build-command cxxflags
        make-options run-tests use-clean-install
    );

    for my $opt (@buildSystemOptions) {
        # If an option is present, and not set at module-level, it must be
        # global. Can't use getOption() method due to recursion.
        if ($ctx->{options}->{$opt} && !$module->{options}->{$opt}) {
            $module->{options}->{$opt} = '';
        }
    }
}

sub module
{
    my $self = shift;
    return $self->{module};
}

# Subroutine to determine if a given module needs to have the build system
# recreated from scratch.
# If so, it returns a non empty string
sub needsRefreshed
{
    my $self = assert_isa(shift, 'ksb::BuildSystem');
    my $module = $self->module();
    my $builddir = $module->fullpath('build');
    my $confFileKey = $self->configuredModuleFileName();

    if (not -e "$builddir") {
       return "the build directory doesn't exist";
   }
   if (-e "$builddir/.refresh-me") {
       return "the last configure failed"; # see Module.pm
   }
   if ($module->getOption("refresh-build")) {
       return "the option refresh-build was set";
   }
   if (($module->getPersistentOption('failure-count') // 0) > 1) {
       return "the module has failed to build " . $module->getPersistentOption('failure-count') . " times in a row";
   }
   if (not -e "$builddir/$confFileKey") {
       return "$builddir/$confFileKey is missing";
   }

    return "";
}

# Called by the module being built before it runs its build/install process. Should
# setup any needed environment variables, build context settings, etc., in preparation
# for the build and install phases.
sub prepareModuleBuildEnvironment
{
    my ($self, $ctx, $module, $prefix) = @_;
}

# Returns true if the module should have make install run in order to be
# used, or false if installation is not required or possible.
sub needsInstalled
{
    return 1;
}

# This should return a list of executable names that must be present to
# even bother attempting to use this build system. An empty list should be
# returned if there's no required programs.
sub requiredPrograms
{
    return;
}

sub name
{
    return 'generic';
}

# Returns a list of possible build commands to run, any one of which should
# be supported by the build system.
sub buildCommands
{
    # Non Linux systems can sometimes fail to build when GNU Make would work,
    # so prefer GNU Make if present, otherwise try regular make.
    return 'gmake', 'make';
}

# Return value style: hashref {was_successful => bool, warnings => int, ...}
sub buildInternal
{
    my $self = shift;

    return $self->safe_make({
        target => undef,
        message => 'Compiling...',
        'make-options' => [
            split(' ', $self->module()->getOption('make-options')),
        ],
        logbase => 'build',
    });
}

# Return value style: boolean
sub configureInternal
{
    # It is possible to make it here if there's no source dir and if we're
    # pretending. If we're not actually pretending then this should be a
    # bug...
    return 1 if pretending();

    croak_internal('We were not supposed to get to this point...');
}

# Returns name of file that should exist (relative to the module's build directory)
# if the module has been configured.
sub configuredModuleFileName
{
    my $self = shift;
    return 'Makefile';
}

# Runs the testsuite for the given module.
# Returns true if a testsuite is present and all tests passed, false otherwise.
sub runTestsuite
{
    my $self = shift;
    my $module = $self->module();

    whisper ("\ty[$module] does not support the b[run-tests] option");
    return 0;
}

# Used to install a module (that has already been built, tested, etc.)
# All options passed are prefixed to the eventual command to be run.
# Returns boolean false if unable to install, true otherwise.
sub installInternal
{
    my $self = shift;
    my $module = $self->module();
    my @cmdPrefix = @_;

    return $self->safe_make ({
            target => 'install',
            message => 'Installing..',
            'prefix-options' => [@cmdPrefix],
           })->{was_successful};
}

# Used to uninstall a previously installed module.
# All options passed are prefixed to the eventual command to be run.
# Returns boolean false if unable to uninstall, true otherwise.
sub uninstallInternal
{
    my $self = shift;
    my $module = $self->module();
    my @cmdPrefix = @_;

    return $self->safe_make ({
            target => 'uninstall',
            message => "Uninstalling g[$module]",
            'prefix-options' => [@cmdPrefix],
           })->{was_successful};
}

# Subroutine to clean the build system for the given module.  Works by
# recursively deleting the directory and then recreating it.
# Returns 0 for failure, non-zero for success.
sub cleanBuildSystem
{
    my $self = assert_isa(shift, 'ksb::BuildSystem');
    my $module = $self->module();
    my $srcdir = $module->fullpath('source');
    my $builddir = $module->fullpath('build');

    if (pretending())
    {
        pretend ("\tWould have cleaned build system for g[$module]");
        return 1;
    }

    # Use an existing directory
    if (-e $builddir && $builddir ne $srcdir)
    {
        whisper ("\tCleaning out build directory");

        # This variant of log_command runs the sub prune_under_directory($builddir)
        # in a forked child, so that we can log its output.
        if (log_command($module, 'clean-builddir', [ 'kdesrc-build', 'main::prune_under_directory', $builddir ]))
        {
            error (" r[b[*]\tFailed to clean build directory.  Verify the permissions are correct.");
            return 0; # False for this function.
        }

        # Let users know we're done so they don't wonder why rm -rf is taking so
        # long and oh yeah, why's my HD so active?...
        whisper ("\tOld build system cleaned, starting new build system.");
    }
    # or create the directory
    elsif (!super_mkdir ($builddir))
    {
        error ("\tUnable to create directory r[$builddir].");
        return 0;
    }

    return 1;
}

sub needsBuilddirHack
{
    return 0; # By default all build systems are assumed to be sane
}

# Return convention: boolean
sub createBuildSystem
{
    my $self = assert_isa(shift, 'ksb::BuildSystem');
    my $module = $self->module();
    my $builddir = $module->fullpath('build');
    my $srcdir   = $module->fullpath('source');

    if (! -e "$builddir" && !super_mkdir("$builddir"))
    {
        error ("\tUnable to create build directory for r[$module]!!");
        return 0;
    }

    if ($builddir ne $srcdir && $self->needsBuilddirHack() && 0 != log_command($module, 'lndir',
            ['kdesrc-build', 'main::safe_lndir', $srcdir, $builddir]))
    {
        error ("\tUnable to setup symlinked build directory for r[$module]!!");
        return 0;
    }

    return 1;
}

# Subroutine to run the build command with the arguments given by the
# passed hash.
#
# Due to the various ways the build command is called by this script, it is
# required to pass customization options in a hash:
# {
#    target         => undef, or a valid build target e.g. 'install',
#    message        => 'Compiling.../Installing.../etc.'
#    make-options   => [ list of command line arguments to pass to make. See
#                        make-options ],
#    prefix-options => [ list of command line arguments to prefix *before* the
#                        make command, used for make-install-prefix support for
#                        e.g. sudo ],
#    logbase        => 'base-log-filename',
# }
#
# target and message are required. logbase is required if target is left
# undefined, but otherwise defaults to the same value as target.
#
# Note that the make command is based on the results of the 'buildCommands'
# subroutine which should be overridden if necessary by subclasses. Each
# command should be the command name (i.e. no path). The user may override
# the command used (for build only) by using the 'custom-build-command'
# option.
#
# The first command name found which resolves to an executable on the
# system will be used, if no command this function will fail.
#
# The first argument should be the ksb::Module object to be made.
# The second argument should be the reference to the hash described above.
#
# Returns a hashref:
# {
#   was_successful => $bool, (if successful)
# }
sub safe_make (@)
{
    my ($self, $optsRef) = @_;
    assert_isa($self, 'ksb::BuildSystem');
    my $module = $self->module();

    # Convert the path to an absolute path since I've encountered a sudo
    # that is apparently unable to guess.  Maybe it's better that it
    # doesn't guess anyways from a security point-of-view.
    my $buildCommand = first { absPathToExecutable($_) } $self->buildCommands();
    my @buildCommandLine = $buildCommand;

    # Check for custom user command. We support command line options being
    # passed to the command as well.
    my $userCommand = $module->getOption('custom-build-command');
    if ($userCommand) {
        @buildCommandLine = split_quoted_on_whitespace($userCommand);
        $buildCommand = absPathToExecutable($buildCommandLine[0]);
    }

    if (!$buildCommand) {
        $buildCommand = $userCommand || $self->buildCommands();
        error (" r[b[*] Unable to find the g[$buildCommand] executable!");
        return { was_successful => 0 };
    }

    # Make it prettier if pretending (Remove leading directories).
    $buildCommand =~ s{^/.*/}{} if pretending();
    shift @buildCommandLine; # $buildCommand is already the first entry.

    # Simplify code by forcing lists to exist.
    $optsRef->{'prefix-options'} //= [ ];
    $optsRef->{'make-options'} //= [ ];

    my @prefixOpts = @{$optsRef->{'prefix-options'}};

    # If using sudo ensure that it doesn't wait on tty, but tries to read from
    # stdin (which should fail as we redirect that from /dev/null)
    if (@prefixOpts && $prefixOpts[0] eq 'sudo' && !grep { /^-S$/ } @prefixOpts)
    {
        splice (@prefixOpts, 1, 0, '-S'); # Add -S right after 'sudo'
    }

    # Assemble arguments
    my @args = (@prefixOpts, $buildCommand, @buildCommandLine);
    push @args, $optsRef->{target} if $optsRef->{target};
    push @args, @{$optsRef->{'make-options'}};

    # Will be output by _runBuildCommand
    my $buildMessage = $optsRef->{message};
    my $logname = $optsRef->{logbase} // $optsRef->{logfile} // $optsRef->{target};
    p_chdir ($module->fullpath('build'));

    return $self->_runBuildCommand($buildMessage, $logname, \@args);
}

# Subroutine to run make and process the build process output in order to
# provide completion updates.  This procedure takes the same arguments as
# log_command() (described here as well), except that the callback argument
# is not used.
#
# First parameter is the message to display to the user while the build
#   happens.
# Second parameter is the name of the log file to use (relative to the log
#   directory).
# Third parameter is a reference to an array with the command and its
#   arguments.  i.e. ['command', 'arg1', 'arg2']
#
# The return value is a hashref as defined by safe_make
sub _runBuildCommand
{
    my ($self, $message, $filename, $argRef) = @_;
    my $module = $self->module();
    my $resultRef = { was_successful => 0 };
    my $ctx = $module->buildContext();

    # There are situations when we don't want progress output:
    # 1. If we're not printing to a terminal.
    # 2. When we're debugging (we'd interfere with debugging output).
    if (! -t STDERR || debugging())
    {
        $resultRef->{was_successful} = (0 == log_command($module, $filename, $argRef));
        return $resultRef;
    }

    # TODO More details
    my $warnings = 0;

    my $log_command_callback = sub {
        state $oldX = -1;
        state $oldY = -1;

        my $input = shift;
        return if not defined $input;

        $warnings++ if ($input =~ /warning: /);

        my ($x, $y);
        my ($percentage) = ($input =~ /^\[\s*([0-9]+)%]/);
        if ($percentage) {
            $x = int $percentage; $y = 100;
        }
        else {
            # ninja-syntax
            my ($newX, $newY) = ($input =~ /^\[([0-9]+)\/([0-9]+)] /);
            return unless ($newX && $newY);

            ($x, $y) = (int $newX, int $newY);
        }

        if ($x != $oldX || $y != $oldY) {
            ksb::Debug::reportProgressToParent($module, $x, $y);
        }
    };

    $resultRef->{was_successful} =
        (0 == log_command($module, $filename, $argRef, {
            callback => $log_command_callback
        }));
    $resultRef->{warnings} = $warnings;

    if ($warnings) {
        my $count = ($warnings < 3  ) ? 1 :
                    ($warnings < 10 ) ? 2 :
                    ($warnings < 30 ) ? 3 : 4;
        my $msg = sprintf("%s b[y[$warnings] %s", '-' x $count, '-' x $count);
        note ("\tNote: $msg compile warnings");
        $self->{module}->setPersistentOption('last-compile-warnings', $warnings);
    }

    return $resultRef;
}

1;<|MERGE_RESOLUTION|>--- conflicted
+++ resolved
@@ -8,12 +8,8 @@
 use warnings;
 use 5.014;
 
-<<<<<<< HEAD
+use ksb::BuildException;
 use ksb::Debug 0.30;
-=======
-use ksb::BuildException;
-use ksb::Debug;
->>>>>>> 26c9fc5f
 use ksb::Util;
 use ksb::StatusView;
 
