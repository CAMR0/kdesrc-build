--- conflicted
+++ resolved
@@ -59,62 +59,6 @@
     return undef;
 }
 
-<<<<<<< HEAD
-# Returns a Perl object worth "die"ing for. (i.e. can be given to the die
-# function and handled appropriately later with an eval). The returned
-# reference will be an instance of ksb::BuildException. The actual exception
-# type is passed in as the first parameter (as a string), and can be retrieved
-# from the object later using the 'exception_type' key, and the message is
-# returned as 'message'
-#
-# First parameter: Exception type. Recommended are one of: Config, Internal
-# (for logic errors), Runtime (other runtime errors which are not logic
-# bugs in kdesrc-build), or just leave blank for 'Exception'.
-# Second parameter: Message to show to user
-# Return: Reference to the exception object suitable for giving to "die"
-sub make_exception
-{
-    my $exception_type = shift // 'Exception';
-    my $message = shift;
-    my $levels = shift // 0; # Allow for more levels to be removed from bt
-
-    # Remove this subroutine from the backtrace
-    local $Carp::CarpLevel = 1 + $levels;
-
-    $message = Carp::longmess($message)
-        if $exception_type eq 'Internal';
-    return ksb::BuildException->new($exception_type, $message);
-}
-
-# Helper function to return $@ if $@ is a ksb::BuildException.
-#
-# This function assumes that an eval block had just been used in order to set or
-# clear $@ as appropriate.
-sub had_an_exception
-{
-    if ($@ && ref $@ && $@->isa('ksb::BuildException')) {
-        return $@;
-    }
-
-    return;
-}
-
-# Should be used for "runtime errors" (i.e. unrecoverable runtime problems that
-# don't indicate a bug in the program itself).
-sub croak_runtime
-{
-    die (make_exception('Runtime', $_[0], 1));
-}
-
-# Should be used for "logic errors" (i.e. impossibilities in program state, things
-# that shouldn't be possible no matter what input is fed at runtime)
-sub croak_internal
-{
-    die (make_exception('Internal', $_[0], 1));
-}
-
-=======
->>>>>>> 26c9fc5f
 # Throws an exception if the first parameter is not an object at all, or if
 # it is not an object of the type given by the second parameter (which
 # should be a string of the class name. There is no return value;
