package ksb::BuildContext 0.35;

# Class: BuildContext
#
# This contains the information needed about the build context, e.g.  list of
# modules, what phases each module is in, the various options, etc.

use 5.014;
use warnings;
no if $] >= 5.018, 'warnings', 'experimental::smartmatch';

use Carp 'confess';
use File::Basename; # dirname
use IO::File;
use POSIX qw(strftime);
use Errno qw(:POSIX);
use JSON::PP;

# We derive from ksb::Module so that BuildContext acts like the 'global'
# ksb::Module, with some extra functionality.
# TODO: Derive from OptionsBase directly and remove getOption override
use parent qw(ksb::Module);

use ksb::Debug;
use ksb::Util;
use ksb::PhaseList;
use ksb::Module;
use ksb::Module::BranchGroupResolver;
use ksb::Updater::KDEProjectMetadata 0.20;
use ksb::Version qw(scriptVersion);
use ksb::StatusView;
use ksb::KDEProjectsReader 0.50;

use File::Temp qw(tempfile);
use File::Spec; # rel2abs

my @DefaultPhases = qw/update build install/;
my @rcfiles = ("./kdesrc-buildrc", "$ENV{HOME}/.kdesrc-buildrc");
my $LOCKFILE_NAME = '.kdesrc-lock';

# The # will be replaced by the directory the rc File is stored in.
my $PERSISTENT_FILE_NAME = '#/.kdesrc-build-data';

my $SCRIPT_VERSION = scriptVersion();

# Should be used for internal state that shouldn't be exposed as a hidden
# cmdline option, or has other cmdline switches (e.g. debug/verbose handling).
my %internalGlobalOptions = (
    "async"                => 1,
    "build-system-only"    => "",
    "build-when-unchanged" => 1, # Safe default
    "checkout-only"        => "",
    "colorful-output"      => 1, # Use color by default.
    "debug-level"          => ksb::Debug::INFO,
    "filter-out-phases"    => '',
    "git-desired-protocol" => 'git', # protocol to grab from kde-projects
    "git-repository-base"  => {}, # Base path template for use multiple times.
    "ignore-modules"       => '', # See also: use-modules, kde-projects
    "include-dependencies" => 0,  # Recursively include kde-projects module deps?
    "manual-build"         => "",
    "manual-update"        => "",
    "niceness"             => "10",
    "no-svn"               => "",  # TODO: Rename to no-src
    "prefix"               => "", # Override installation prefix.
    "pretend"              => "",
    "reconfigure"          => "",
    "refresh-build"        => "",
    "repository"           => '',     # module's git repo
    "revision"             => '', # Only useful for Subversion modules at cmdline
    "set-env"              => { }, # Hash of environment vars to set
    "ssh-identity-file"    => '', # If set, is passed to ssh-add.
    "use-modules"          => "",
);

# Holds boolean flags that could be altered from cmdline.
our %defaultGlobalFlags = (
    "delete-my-patches"          => 0, # Should only be set from cmdline
    "delete-my-settings"         => 0, # Should only be set from cmdline
    "disable-agent-check"        => 0, # If true we don't check on ssh-agent
    "disable-snapshots"          => 1, # 2016-07-31 Temp. disabled until kde.org fixed to supply snapshots
    "ignore-kde-structure"       => 0, # Whether to use kde dir structure like extragear/network
    "install-after-build"        => 1,
    "install-environment-driver" => 1, # Setup ~/.config/kde-env-*.sh for login scripts
    "install-session-driver"     => 0, # Above, + ~/.xsession
    "purge-old-logs"             => 1,
    "stop-on-failure"            => 0,
    "use-clean-install"          => 0,
    "use-idle-io-priority"       => 0,
    "use-stable-kde"             => 0,
);

# Holds other cmdline-accessible options that aren't simply binary flags.
our %defaultGlobalOptions = (
    "binpath"              => '',
    "branch"               => "",
    "branch-group"         => "", # Overrides branch, uses JSON data.
    "build-dir"            => "build",
    "cmake-options"        => "",
    "configure-flags"      => "",
    "custom-build-command" => '',
    "cxxflags"             => "-pipe",
    "dest-dir"             => '${MODULE}', # single quotes used on purpose!
    "do-not-compile"       => "",
    "http-proxy"           => '', # Proxy server to use for HTTP.
    "kdedir"               => "$ENV{HOME}/kde",
    "kde-languages"        => "",
    "libpath"              => "",
    "log-dir"              => "log",
    "make-install-prefix"  => "",  # Some people need sudo
    "make-options"         => "",
    "module-base-path"     => "",  # Used for tags and branches
    "override-build-system"=> "",
    "override-url"         => "",
    "persistent-data-file" => "",
    "qtdir"                => "",
    "remove-after-install" => "none", # { none, builddir, all }
    "run-tests"            => 0,  # 1 = make test, upload = make Experimental
    "source-dir"           => "$ENV{HOME}/kdesrc",
    "svn-server"           => "svn://anonsvn.kde.org/home/kde",
    "tag"                  => "",
);

sub new
{
    my ($class, @args) = @_;

    # It is very important to use the ksb::Module:: syntax instead of ksb::Module->,
    # otherwise you can't pass $class and have it used as the classname.
    my $self = ksb::Module::new($class, undef, 'global');
    my %newOpts = (
        modules => [],
        # Selectors that gave rise to the resulting module list, iff given on cmdline
        selectors => [],
        context => $self, # Fix link to buildContext (i.e. $self)
        build_options => {
            global => {
                %internalGlobalOptions,
                %defaultGlobalFlags,
                %defaultGlobalOptions,
            },
            # Module options are stored under here as well, keyed by module->name()
        },
        # options loaded from cmdline, should mask options read from modules if a module
        # is dynamically created (e.g. as a dependency)
        cmdline_options => {
            global => {
            },
        },
        # options set in 'options' blocks, usually for dynamically-generated modules
        deferred_options => {
        },
        # This one replaces ksb::Module::{phases}
        phases  => ksb::PhaseList->new(@DefaultPhases),
        errors  => {
            # A map from module *names* (as in modules[] above) to the
            # phase name at which they failed.
        },
        logPaths=> {
            # Holds a hash table of log path bases as expanded by
            # getSubdirPath (e.g. [source-dir]/log) to the actual log dir
            # *this run*, with the date and unique id added. You must still
            # add the module name to use.
        },
        rcFiles => [@rcfiles],
        rcFile  => undef,
        env     => { },
<<<<<<< HEAD
        ignore_list => [ ], # kde-build-metadata list of KDE projects paths to elide
        ignored_selectors => [ ], # user-requested selectors to ignore
=======
        persistent_options => { }, # These are kept across multiple script runs
        ignore_list => [ ], # List of KDE project paths to ignore completely
>>>>>>> d6d40e12
        kde_projects_metadata     => undef, # Enumeration of kde-projects
        kde_dependencies_metadata => undef, # Dependency resolution of kde-projects
        logical_module_resolver   => undef, # For branch-group option
        status_view => ksb::StatusView->new(),
        projects_db => undef, # See getProjectDataReader
    );

    # Merge all new options into our self-hash.
    @{$self}{keys %newOpts} = values %newOpts;
    $self->{options} = $self->{build_options}{global};

    assert_isa($self, 'ksb::Module');
    assert_isa($self, 'ksb::BuildContext');

    return $self;
}

# Gets the ksb::PhaseList for this context, and optionally sets it first to
# the ksb::PhaseList passed in.
sub phases
{
    my ($self, $phases) = @_;

    if ($phases) {
        confess("Invalid type, expected PhaseList")
            unless $phases->isa('ksb::PhaseList');
        $self->{phases} = $phases;
    }
    return $self->{phases};
}

sub addModule
{
    my ($self, $module) = @_;
    Carp::confess("No module to push") unless $module;

    my $path;
    if (list_has($self->{modules}, $module)) {
        debug("Skipping duplicate module ", $module->name());
    }
    # TODO: Shouldn't this support all modules, not just 'proj' modules?
    elsif ($module->scmType() eq 'proj' &&
           ($path = $module->fullProjectPath()) &&
        # See if the name matches any given in the ignore list.
           any(sub { $path =~ /(^|\/)$_($|\/)/ }, $self->{ignore_list}))
    {
        debug("Skipping ignored module $module");
    }
    else {
        debug("Adding $module to module list");
        push @{$self->{modules}}, $module;
    }
}

# Returns a listref of the modules to build
sub moduleList
{
    my $self = shift;
    return $self->{modules};
}

# Adds a list of modules to ignore processing on completely.
# Parameters should simply be a list of KDE project paths to ignore,
# e.g. 'extragear/utils/kdesrc-build'. Partial paths are acceptable, matches
# are determined by comparing the path provided to the suffix of the full path
# of modules being compared.  See KDEProjectsReader::_projectPathMatchesWildcardSearch
#
# Existing items on the ignore list are not removed.
sub addToIgnoreList
{
    my $self = shift;
    push @{$self->{ignore_list}}, @_;

    debug ("Set context ignore list to ", join(', ', @_));
}

sub setupOperatingEnvironment
{
    my $self = shift;
    # Set the process priority
    POSIX::nice(int $self->getOption('niceness'));

    # Set the IO priority if available.
    if ($self->getOption('use-idle-io-priority')) {
        # -p $$ is our PID, -c3 is idle priority
        # 0 return value means success
        if (safe_system('ionice', '-c3', '-p', $$) != 0) {
            warning (" b[y[*] Unable to lower I/O priority, continuing...");
        }
    }

    # Get ready for logged output.
    ksb::Debug::setLogFile($self->getLogDirFor($self) . '/build-log');

    # Propagate HTTP proxy through environment unless overridden.
    if ((my $proxy = $self->getOption('http-proxy')) &&
        !defined $ENV{'http_proxy'})
    {
        $self->queueEnvironmentVariable('http_proxy', $proxy);
    }
}

# Clears the list of environment variables to set for log_command runs.
sub resetEnvironment
{
    my $self = assert_isa(shift, 'ksb::BuildContext');

    $self->{env} = { };
}

# Adds an environment variable and value to the list of environment
# variables to apply for the next subprocess execution.
#
# Note that these changes are /not/ reflected in the current environment,
# so if you are doing something that requires that kind of update you
# should do that yourself (but remember to have some way to restore the old
# value if necessary).
#
# In order to keep compatibility with the old 'setenv' sub, no action is
# taken if the value is not equivalent to boolean true.
sub queueEnvironmentVariable
{
    my $self = assert_isa(shift, 'ksb::BuildContext');
    my ($key, $value) = @_;

    return unless $value;

    debug ("\tQueueing g[$key] to be set to y[$value]");
    $self->{env}->{$key} = $value;
}

# Applies all changes queued by queueEnvironmentVariable to the actual
# environment irretrievably. Use this before exec()'ing another child, for
# instance.
sub commitEnvironmentChanges
{
    my $self = assert_isa(shift, 'ksb::BuildContext');

    while (my ($key, $value) = each %{$self->{env}}) {
        $ENV{$key} = $value;
        debug ("\tSetting environment variable g[$key] to g[b[$value]");
    }
}

# Adds the given library paths to the path already given in an environment
# variable. In addition, detected "system paths" are stripped to ensure
# that we don't inadvertently re-add a system path to be promoted over the
# custom code we're compiling (for instance, when a system Qt is used and
# installed to /usr).
#
# If the environment variable to be modified has already been queued using
# queueEnvironmentVariable, then that (queued) value will be modified and
# will take effect with the next forked subprocess.
#
# Otherwise, the current environment variable value will be used, and then
# queued. Either way the current environment will be unmodified afterward.
#
# First parameter is the name of the environment variable to modify
# All remaining paramters are prepended to the current environment path, in
# the order given. (i.e. param1, param2, param3 ->
# param1:param2:param3:existing)
sub prependEnvironmentValue
{
    my $self = assert_isa(shift, 'ksb::BuildContext');
    my ($envName, @items) = @_;
    my @curPaths = split(':', $self->{env}->{$envName} // $ENV{$envName} // '');

    # Filter out entries to add that are already in the environment from
    # the system.
    for my $path (grep { list_has(\@curPaths, $_) } (@items) ) {
        debug ("\tNot prepending y[$path] to y[$envName] as it appears " .
              "to already be defined in y[$envName].");
    }

    @items = grep { not list_has(\@curPaths, $_); } (@items);

    my $envValue = join(':', @items, @curPaths);

    $envValue =~ s/^:*//;
    $envValue =~ s/:*$//; # Remove leading/trailing colons
    $envValue =~ s/:+/:/; # Remove duplicate colons

    $self->queueEnvironmentVariable($envName, $envValue);
}

# Tries to take the lock for our current base directory, which currently is
# what passes for preventing people from accidentally running kdesrc-build
# multiple times at once.  The lock is based on the base directory instead
# of being global to allow for motivated and/or brave users to properly
# configure kdesrc-build to run simultaneously with different
# configurations.
#
# Return value is a boolean success flag.
sub takeLock
{
    my $self = assert_isa(shift, 'ksb::BuildContext');
    my $baseDir = $self->baseConfigDirectory();
    my $lockfile = "$baseDir/$LOCKFILE_NAME";

    $! = 0; # Force reset to non-error status
    sysopen LOCKFILE, $lockfile, O_WRONLY | O_CREAT | O_EXCL;
    my $errorCode = $!; # Save for later testing.

    if ($errorCode == EEXIST)
    {
        # Path already exists, read the PID and see if it belongs to a
        # running process.
        open (my $pidFile, "<", $lockfile) or do
        {
            # Lockfile is there but we can't open it?!?  Maybe a race
            # condition but I have to give up somewhere.
            warning (" WARNING: Can't open or create lockfile r[$lockfile]");
            return 1;
        };

        my $pid = <$pidFile>;
        close $pidFile;

        if ($pid)
        {
            # Recent kdesrc-build; we wrote a PID in there.
            chomp $pid;

            # See if something's running with this PID.
            if (kill(0, $pid) == 1)
            {
                # Something *is* running, likely kdesrc-build.  Don't use error,
                # it'll scan for $!
                print ksb::Debug::colorize(" r[*y[*r[*] kdesrc-build appears to be running.  Do you want to:\n");
                print ksb::Debug::colorize("  (b[Q])uit, (b[P])roceed anyways?: ");

                my $choice = <STDIN> // '';
                chomp $choice;

                if (lc $choice ne 'p')
                {
                    say ksb::Debug::colorize(" y[*] kdesrc-build run canceled.");
                    return 0;
                }

                # We still can't grab the lockfile, let's just hope things
                # work out.
                note (" y[*] kdesrc-build run in progress by user request.");
                return 1;
            }

            # If we get here, then the program isn't running (or at least not
            # as the current user), so allow the flow of execution to fall
            # through below and unlink the lockfile.
        } # pid

        # No pid found, optimistically assume the user isn't running
        # twice.
        warning (" y[WARNING]: stale kdesrc-build lockfile found, deleting.");
        unlink $lockfile;

        sysopen (LOCKFILE, $lockfile, O_WRONLY | O_CREAT | O_EXCL) or do {
            error (" r[*] Still unable to lock $lockfile, proceeding anyways...");
            return 1;
        };

        # Hope the sysopen worked... fall-through
    }
    elsif ($errorCode == ENOTTY)
    {
        # Stupid bugs... normally sysopen will return ENOTTY, not sure who's to blame between
        # glibc and Perl but I know that setting PERLIO=:stdio in the environment "fixes" things.
        ; # pass
    }
    elsif ($errorCode != 0) # Some other error occurred.
    {
        warning (" r[*]: Error $errorCode while creating lock file (is $baseDir available?)");
        warning (" r[*]: Continuing the script for now...");

        # Even if we fail it's generally better to allow the script to proceed
        # without being a jerk about things, especially as more non-CLI-skilled
        # users start using kdesrc-build to build KDE.
        return 1;
    }

    say LOCKFILE "$$";
    close LOCKFILE;

    return 1;
}

# Releases the lock obtained by takeLock.
sub closeLock
{
    my $self = assert_isa(shift, 'ksb::BuildContext');
    my $baseDir = $self->baseConfigDirectory();
    my $lockFile = "$baseDir/$LOCKFILE_NAME";

    unlink ($lockFile) or warning(" y[*] Failed to close lock: $!");
}

# This subroutine accepts a Module parameter, and returns the log directory
# for it. You can also pass a BuildContext (including this one) to get the
# default log directory.
#
# As part of setting up what path to use for the log directory, the
# 'latest' symlink will also be setup to point to the returned log
# directory.
sub getLogDirFor
{
    my ($self, $module) = @_;

    my $baseLogPath = $module->getSubdirPath('log-dir');
    my $logDir;

    if (!exists $self->{logPaths}{$baseLogPath}) {
        # No log dir made for this base, do so now.
        my $id = '01';
        my $date = strftime "%F", localtime; # ISO 8601 date
        $id++ while -e "$baseLogPath/$date-$id";
        $self->{logPaths}{$baseLogPath} = "$baseLogPath/$date-$id";
    }

    $logDir = $self->{logPaths}{$baseLogPath};
    return $logDir if pretending();

    super_mkdir($logDir) unless -e $logDir;

    # No symlink munging or module-name-adding is needed for the default
    # log dir.
    return $logDir if $module->isa('ksb::BuildContext');

    # Add a symlink to the latest run for this module.  'latest' itself is
    # a directory under the default log directory that holds module
    # symlinks, pointing to the last log directory run for that module.  We
    # do need to be careful of modules that have multiple directory names
    # though (like extragear/foo).

    my $latestPath = "$baseLogPath/latest";

    # Handle stuff like playground/utils or KDE/kdelibs
    my ($moduleName, $modulePath) = fileparse($module->name());
    $latestPath .= "/$modulePath" if $module->name() =~ m(/);

    super_mkdir($latestPath);

    my $symlinkTarget = "$logDir/$moduleName";
    my $symlink = "$latestPath/$moduleName";

    if (-l $symlink and readlink($symlink) ne $symlinkTarget)
    {
        unlink($symlink);
        symlink($symlinkTarget, $symlink);
    }
    elsif(not -e $symlink)
    {
        # Create symlink initially if we've never done it before.
        symlink($symlinkTarget, $symlink);
    }

    super_mkdir($symlinkTarget);
    return $symlinkTarget;
}

# Returns rc file in use. Call loadRcFile first.
sub rcFile
{
    my $self = shift;
    return $self->{rcFile};
}

# Forces the rc file to be read from to be that given by the first
# parameter.
sub setRcFile
{
    my ($self, $file) = @_;
    return unless $file;
    $self->{rcFiles} = [$file];
    $self->{rcFile} = undef;
}

# Returns an open filehandle to the user's chosen rc file.  Use setRcFile
# to choose a file to load before calling this function, otherwise
# loadRcFile will search the default search path.  After this function is
# called, rcFile() can be used to determine which file was loaded.
#
# If unable to find or open the rc file an exception is raised. Empty rc
# files are supported however.
sub loadRcFile
{
    my $self = shift;
    my @rcFiles = @{$self->{rcFiles}};
    my $fh;

    for my $file (@rcFiles)
    {
        if (open ($fh, '<', "$file"))
        {
            $self->{rcFile} = File::Spec->rel2abs($file);
            return $fh;
        }
    }

    # No rc found, check if we can use default.
    if (scalar @rcFiles == 1)
    {
        # This can only happen if the user uses --rc-file, so if we fail to
        # load the file, we need to fail to load at all.
        my $failedFile = $rcFiles[0];

        error (<<EOM);
Unable to open config file $failedFile

Script stopping here since you specified --rc-file on the command line to
load $failedFile manually.  If you wish to run the script with no configuration
file, leave the --rc-file option out of the command line.

If you want to force an empty rc file, use --rc-file /dev/null

EOM
        croak_runtime("Missing $failedFile");
    }

    # If no configuration but no --rc-file option was used, warn the user
    # and fail, as there are too many possible modes of using kdesrc-build
    # for kdesrc-buildrc-sample to be appropriate.

    error (<<EOM);
b[No configuration file is present.]

kdesrc-build requires a configuration file to select which KDE software modules
to build, what options to build them with, the path to install to, etc.

kdesrc-build looks for its configuration in the file `kdesrc-buildrc' in
whatever directory kdesrc-build is run from.

If no such file exists, kdesrc-build tries to use `~/.kdesrc-buildrc' (note the
leading `.')

A sample configuration suitable for KDE 4 software is included at the file
`kdesrc-buildrc-sample' which can be copied to the correct location and then
edited.

KDE Frameworks 5 users can use the `kdesrc-buildrc-kf5-sample' file which can
be copied to the correct location and then edited.

In either case b[once the configuration file is setup to your liking], you
should run:
b[kdesrc-build --metadata-only]

to download needed information about the KDE source repositories and then:
b[kdesrc-build --pretend]

to preview what kdesrc-build will do.
EOM
    croak_runtime("No configuration available");
}

# Returns the base directory that holds the configuration file. This is
# typically used as the directory base for other necessary kdesrc-build
# execution files, such as the persistent data store and lock file.
#
# The RC file must have been found and loaded first, obviously.
sub baseConfigDirectory
{
    my $self = assert_isa(shift, 'ksb::BuildContext');
    my $rcfile = $self->rcFile() or
        croak_internal("Call to baseConfigDirectory before loadRcFile");

    return dirname($rcfile);
}

sub modulesInPhase
{
    my ($self, $phase) = @_;
    my @list = grep { list_has([$_->phases()->phases()], $phase) } (@{$self->moduleList()});
    return @list;
}

# Searches for a module with a name that matches the provided parameter,
# and returns its ksb::Module object. Returns undef if no match was found.
# As a special-case, returns the BuildContext itself if the name passed is
# 'global', since the BuildContext also is a (in the "is-a" OOP sense)
# ksb::Module, specifically the 'global' one.
sub lookupModule
{
    my ($self, $moduleName) = @_;

    return $self if $moduleName eq 'global';

    my @options = grep { $_->name() eq $moduleName } (@{$self->moduleList()});
    return undef unless @options;

    if (scalar @options > 1) {
        croak_internal("Detected 2 or more $moduleName ksb::Module objects");
    }

    return $options[0];
}

sub markModulePhaseFailed
{
    my ($self, $phase, $module) = @_;
    assert_isa($module, 'ksb::Module');

    $self->{errors}->{$module->name()} = $phase;
}

# Returns a list (i.e. not a reference to, but a real list) of Modules that failed to
# complete the given phase.
sub failedModulesInPhase
{
    my ($self, $phase) = @_;

    my @failures = grep {
        ($self->{errors}->{$_->name()} // '') eq $phase
    } (@{$self->moduleList()});

    return @failures;
}

# Returns a list of modules that had a failure of some sort, in the order the modules
# are listed in our current module list.
sub listFailedModules
{
    my $self = shift;
    my @modules = @{$self->moduleList()};

    # grepping for failures instead of returning error list directly maintains ordering
    @modules = grep {
        exists $self->{errors}->{$_->name()}
    } (@modules);

    return @modules;
}

# OVERRIDE: Our immediate parent class Module overrides this, but we actually
# want the OptionsBase version to be used instead, until we break the recursive
# use of Module's own getOption calls on our getOption.
sub getOption
{
    &ksb::OptionsBase::getOption;
}

# OVERRIDE: Overrides OptionsBase::setOption to handle some global-only options.
sub setOption
{
    my ($self, %options) = @_;

    # Special-case handling
    my $repoOption = 'git-repository-base';
    if (exists $options{$repoOption}) {
        my $value = $options{$repoOption};
        my ($repo, $url) = ($value =~ /^([a-zA-Z0-9_-]+)\s+(.+)$/);

        # This will be a hash reference instead of a scalar
        $value = $self->getOption($repoOption) || { };

        if (!$repo || !$url) {
            die ksb::BuildException::Config->new($repoOption,
                "Invalid git-repository-base setting: $value");
        }

        $value->{$repo} = $url;
        delete $options{$repoOption};
    }

    # Actually set options.
    $self->SUPER::setOption(%options);

    # Automatically respond to various global option changes.
    while (my ($key, $value) = each %options) {
        my $normalizedKey = $key;
        $normalizedKey =~ s/^#//; # Remove sticky key modifier.
        given ($normalizedKey) {
            when ('colorful-output') { ksb::Debug::setColorfulOutput($value); }
            when ('debug-level')     { ksb::Debug::setDebugLevel($value); }
            when ('pretend')         { ksb::Debug::setPretending($value); }
        }
    }
}

#
# Persistent option handling
#

# Returns the name of the file to use for persistent data.
# Supports expanding '#' at the beginning of the filename to the directory
# containing the rc-file in use, but only for the default name at this
# point.
sub persistentOptionFileName
{
    my $self = shift;
    my $filename = $self->getOption('persistent-data-file');

    if (!$filename) {
        $filename = $PERSISTENT_FILE_NAME;
        my $dir = $self->baseConfigDirectory();
        $filename =~ s/^#/$dir/;
    }
    else {
        # Tilde-expand
        $filename =~ s/^~\//$ENV{HOME}\//;
    }

    return $filename;
}

# Reads in all persistent options from the file where they are kept
# (.kdesrc-build-data) for use in the program.
#
# The directory used is the same directory that contains the rc file in use.
sub loadPersistentOptions
{
    my $self = assert_isa(shift, 'ksb::BuildContext');
    my $fh = IO::File->new($self->persistentOptionFileName(), '<');

    return unless $fh;

    # $persistent_data should be a JSON object which we can store directly as a
    # hash.
    my $persistent_data;
    {
        local $/ = undef; # Read in whole file with <> operator.
        $persistent_data = <$fh>;
    }

    my $persistent_options;

    eval { $persistent_options = decode_json($persistent_data); };
    if ($@) {
        # Apparently wasn't JSON, try falling back to old format for compat.
        # Previously, this was a Perl code which, when evaluated would give
        # us a hash called persistent_options which we can then merge into our
        # persistent options.
        # TODO: Remove compat code after 2018-06-30
        eval $persistent_data; # Runs Perl code read from file
        if ($@)
        {
            # Failed.
            error ("Failed to read persistent module data: r[b[$@]");
            return;
        }
    }

    # We need to keep persistent data with the context instead of with the
    # applicable modules since otherwise we might forget to write out
    # persistent data for modules we didn't build in this run. So, we just
    # store it all.
    # Layout of this data:
    #  $self->persistent_options = {
    #    'module-name' => {
    #      option => value,
    #      # foreach option/value pair
    #    },
    #    # foreach module
    #  }
    $persistent_options = {} if ref $persistent_options ne 'HASH';
    $self->{persistent_options} = $persistent_options;
}

# Writes out the persistent options to the file .kdesrc-build-data.
#
# The directory used is the same directory that contains the rc file in use.
sub storePersistentOptions
{
    my $self = assert_isa(shift, 'ksb::BuildContext');
    return if pretending();

    my $fh = IO::File->new($self->persistentOptionFileName(), '>');
    my $json = JSON::PP->new->ascii->pretty;

    if (!$fh)
    {
        error ("Unable to save persistent module data: b[r[$!]");
        return;
    }

    my $encodedJSON = $json->encode($self->{persistent_options});
    print $fh $encodedJSON;
    undef $fh; # Closes the file
}

# Returns the value of a "persistent" option (normally read in as part of
# startup), or undef if there is no value stored.
#
# First parameter is the module name to get the option for, or 'global' if
# not for a module.
#     Note that unlike setOption/getOption, no inheritance is done at this
#     point so if an option is present globally but not for a module you
#     must check both if that's what you want.
# Second parameter is the name of the value to retrieve (i.e. the key)
sub getPersistentOption
{
    my ($self, $moduleName, $key) = @_;
    my $persistent_opts = $self->{persistent_options};

    # We must check at each level of indirection to avoid
    # "autovivification"
    return unless exists $persistent_opts->{$moduleName};
    return unless exists $persistent_opts->{$moduleName}{$key};

    return $persistent_opts->{$moduleName}{$key};
}

# Clears a persistent option if set (for a given module and option-name).
#
# First parameter is the module name to get the option for, or 'global' for
# the global options.
# Second parameter is the name of the value to clear.
# No return value.
sub unsetPersistentOption
{
    my ($self, $moduleName, $key) = @_;
    my $persistent_opts = $self->{persistent_options};

    if (exists $persistent_opts->{$moduleName} &&
        exists $persistent_opts->{$moduleName}->{$key})
    {
        delete $persistent_opts->{$moduleName}->{$key};
    }
}

# Sets a "persistent" option which will be read in for a module when
# kdesrc-build starts up and written back out at (normal) program exit.
#
# First parameter is the module name to set the option for, or 'global'.
# Second parameter is the name of the value to set (i.e. key)
# Third parameter is the value to store, which must be a scalar.
sub setPersistentOption
{
    my ($self, $moduleName, $key, $value) = @_;
    my $persistent_opts = $self->{persistent_options};

    # Initialize empty hash ref if nothing defined for this module.
    $persistent_opts->{$moduleName} //= { };

    $persistent_opts->{$moduleName}{$key} = $value;
}

# Returns the ksb::Module (which has a 'metadata' scm type) that is used for
# kde-build-metadata, so that other modules that need it can call into it if
# necessary.
#
# Also may return undef if the metadata is unavailable or has not yet
# been set by setKDEDependenciesMetadataModule (this method does not
# automatically create the needed module).
sub getKDEDependenciesMetadataModule
{
    my $self = shift;
    return $self->{kde_dependencies_metadata};
}

# Returns the ksb::Module (which has a 'metadata' scm type) that is used for
# kde-project metadata, so that other modules that need it can call into it if
# necessary.
#
# Also may return undef if the metadata is unavailable or has not yet
# been set by setKDEProjectsMetadataModule (this method does not
# automatically create the needed module).
sub getKDEProjectsMetadataModule
{
    my $self = shift;
    return $self->{kde_projects_metadata};
}

# Call this method to force this build context to pull in the kde-build-metadata
# module. This is a one-time action, subsequent calls to this method
# are ignored. Use getKDEDependenciesMetadataModule to see if this build context is
# using a metadata module.
#
# This method should be called before setModuleList.
sub setKDEDependenciesMetadataModuleNeeded
{
    my $self = assert_isa(shift, 'ksb::BuildContext');

    return if defined $self->{kde_dependencies_metadata};

    my $metadata = ksb::ModuleSet::KDEProjects::getDependenciesModule($self);

    debug ("Introducing dependency metadata into the build");
    assert_isa($metadata->scm(), 'ksb::Updater::KDEProjectMetadata');

    $self->{kde_dependencies_metadata} = $metadata;
    return;
}

# Call this method to force this build context to pull in the
# sysadmin/repo-metadata module. This is a one-time action,
# subsequent calls to this method are ignored. Use
# getKDEProjectsMetadataModule to see if this build context is using
# a metadata module.
#
# This method should be called before setModuleList.
sub setKDEProjectsMetadataModuleNeeded
{
    my $self = assert_isa(shift, 'ksb::BuildContext');

    return if defined $self->{kde_projects_metadata};

    my $metadata = ksb::ModuleSet::KDEProjects::getProjectMetadataModule($self);

    debug ("Introducing project enumeration metadata into the build");
    assert_isa($metadata->scm(), 'ksb::Updater::KDEProjectMetadata');

    $self->{kde_projects_metadata} = $metadata;
    return;
}

# Returns a KDEProjectsReader module, which has already read in the database and
# is ready to be queried. Note that exceptions can be thrown in the process
# of downloading and parsing the database information, so be ready for that.
sub getProjectDataReader
{
    my $self = shift;

    return $self->{projects_db} if $self->{projects_db};

    my $projectDatabaseModule = $self->getKDEProjectsMetadataModule() or
        croak_runtime("kde-projects repository information could not be downloaded: $!");

    my $protocol = $self->getOption('git-desired-protocol') || 'git';
    if (!list_has(['git', 'http', 'https'], $protocol)) {
        error (" b[y[*] Invalid b[git-desired-protocol] $protocol");
        error (" b[y[*] Try setting this option to 'git' if you're not using a proxy");
        croak_runtime ("Invalid git-desired-protocol: $protocol");
    }

    $self->{projects_db} = ksb::KDEProjectsReader->new($projectDatabaseModule, $protocol);
    return $self->{projects_db};
}

# Returns the effective branch group to use for modules. You should not call
# this unless kde-build-metadata is also in use (see
# setKDEDependenciesMetadataModule and moduleBranchGroupResolver).
sub effectiveBranchGroup
{
    my $self = shift;
    my $branchGroup = $self->getOption('branch-group', 'module') // '';

    if (!$branchGroup) {
        $branchGroup = $self->getOption('use-stable-kde')
            ? 'latest-qt4'
            : ($self->hasOption('use-stable-kde') # Could also be false if unset
                ? 'kf5-qt5'      # Really set to false
                : 'latest-qt4'); # Unset / this is default branch group if no option set
    }

    return $branchGroup;
}

# Returns a ksb::Module::BranchGroupResolver which can be used to efficiently
# determine a git branch to use for a given kde-projects module (when the
# branch-group option is in use), as specified at
# https://community.kde.org/Infrastructure/Project_Metadata.
sub moduleBranchGroupResolver
{
    my $self = shift;

    if (!$self->{logical_module_resolver}) {
        my $metadataModule = $self->getKDEDependenciesMetadataModule();

        croak_internal("Tried to use branch-group, but needed data wasn't loaded!")
            unless $metadataModule;

        my $resolver = ksb::Module::BranchGroupResolver->new(
            $metadataModule->scm()->logicalModuleGroups());
        $self->{logical_module_resolver} = $resolver;
    }

    return $self->{logical_module_resolver};
}

sub statusViewer
{
    my $self = shift;
    return $self->{status_view};
}

# Returns a reference to a hash mapping module-names to another hash holding option key/value pairs.
sub cmdlineOptions
{
    my $self = shift;
    return $self->{cmdline_options};
}

# Returns a reference to a hash mapping module-names to another hash holding option key/value pairs.
sub deferredOptions
{
    my $self = shift;
    return $self->{deferred_options};
}

# Returns a reference to a list containing user-desired module or module-set
# selectors in order encountered on cmdline.  Can be an empty listref if no
# command-line selectors were given, but won't be undef.
sub userSelectors
{
    my $self = shift;
    return $self->{selectors};
}

# Returns a reference to a list containing user-desired module or module-set
# selectors to ignore, in the order encountered on cmdline.  Can be an empty
# listref if no command-line selectors were given, but won't be undef.
sub userIgnoredSelectors
{
    my $self = shift;
    return $self->{ignored_selectors};
}

1;<|MERGE_RESOLUTION|>--- conflicted
+++ resolved
@@ -164,13 +164,9 @@
         rcFiles => [@rcfiles],
         rcFile  => undef,
         env     => { },
-<<<<<<< HEAD
-        ignore_list => [ ], # kde-build-metadata list of KDE projects paths to elide
-        ignored_selectors => [ ], # user-requested selectors to ignore
-=======
         persistent_options => { }, # These are kept across multiple script runs
         ignore_list => [ ], # List of KDE project paths to ignore completely
->>>>>>> d6d40e12
+        ignored_selectors => [ ], # user-requested selectors to ignore
         kde_projects_metadata     => undef, # Enumeration of kde-projects
         kde_dependencies_metadata => undef, # Dependency resolution of kde-projects
         logical_module_resolver   => undef, # For branch-group option
